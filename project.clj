<<<<<<< HEAD
(defproject com.wsscode/pathom "2.0.10-SNAPSHOT"
=======
(defproject com.wsscode/pathom "2.0.14"
>>>>>>> a133f316
  :description "A Clojure library designed to provide a collection of helper functions to support Clojure(script) graph parsers using\nom.next graph syntax."
  :url "https://github.com/wilkerlucio/pathom"
  :license {:name "Eclipse Public License"
            :url  "http://www.eclipse.org/legal/epl-v10.html"}

  :plugins [[lein-tools-deps "0.4.1"]
            [lein-cljsbuild "1.1.7"]]

  :middleware [lein-tools-deps.plugin/resolve-dependencies-with-deps-edn]
  :lein-tools-deps/config {:config-files [:install :user :project]
                           :aliases      [:dev]}

  :cljsbuild {:builds [{:id           "sanity"
                        :source-paths ["src"]
                        :compiler     {:optimizations :whitespace
                                       :verbose       true
                                       :main          com.wsscode.pathom.connect}}]}

  :jar-exclusions [#"src-docs/.*" #"docs/.+" #"node-modules/.+"]

  :profiles {:dev {:source-paths           ["src" "src-docs" "workspaces/src"]
                   :lein-tools-deps/config {:aliases [:dev :http-drivers :profile :workspaces-dev]}}})<|MERGE_RESOLUTION|>--- conflicted
+++ resolved
@@ -1,8 +1,4 @@
-<<<<<<< HEAD
-(defproject com.wsscode/pathom "2.0.10-SNAPSHOT"
-=======
 (defproject com.wsscode/pathom "2.0.14"
->>>>>>> a133f316
   :description "A Clojure library designed to provide a collection of helper functions to support Clojure(script) graph parsers using\nom.next graph syntax."
   :url "https://github.com/wilkerlucio/pathom"
   :license {:name "Eclipse Public License"
