--- conflicted
+++ resolved
@@ -1,8 +1,4 @@
-<<<<<<< HEAD
 (defproject com.wsscode/pathom "2.2.12"
-=======
-(defproject com.wsscode/pathom "2.2.11"
->>>>>>> 5a591336
   :description "A Clojure library designed to provide a collection of helper functions to support Clojure(script) graph parsers using\nom.next graph syntax."
   :url "https://github.com/wilkerlucio/pathom"
   :license {:name "MIT"
