= Pathom Developers Guide
:author: Wilker Lucio and Tony Kay
:revdate: Aug 29, 2018
:revnumber: 2
:lang: en
:encoding: UTF-8
:doctype: book
:source-highlighter: coderay
:source-language: clojure
:toc: left
:toclevels: 3
:sectlinks:
:sectanchors:
:leveloffset: 1
:sectnums:
:imagesdir: assets/img
:scriptsdir: js
:imagesoutdir: docs/assets/img

ifdef::env-github[]
:tip-caption: :bulb:
:note-caption: :information_source:
:important-caption: :heavy_exclamation_mark:
:caution-caption: :fire:
:warning-caption: :warning:
endif::[]

ifdef::env-github[]
toc::[]
endif::[]

= Introduction

The `pathom` library provides a rich set of functionality to build robust parsers to
process graph queries for link:http://edn-query-language.org[EQL] queries.

The library includes:

* A reader abstraction that allows for easy composition.
* The concept of `entity` which works as a base framework for reusable sharable readers.
* A plugin system with some built-in plugins:
** Error handler: Handles errors at an attribute level.
** Request cache: For caching the results of parsing repetition that can happen on a single request.
** Profiler: a plugin to measure the time spent on each attribute during the parser.
* `Connect`: a higher level abstraction that can resolve attribute relationships automatically. For
  example automatic traversal of database joins or resolving data through network requests.
  This enables exploratory capabilities and much simpler access when the need arises to do
  extra work to resolve a single conceptual join.
* GraphQL integration: Use GraphQL endpoints directly from your query system (in development).

Most people will find the most leverage in the "Connect" features, which allow you to quickly build dynamic
query processing systems to easily satisfy client data requests.

== Aliases Used in Code Examples

Throughout the book our code examples will use aliases instead of explicit namespaces. The aliases used are as if we
had the following namespace requires:

```
(ns my-namespace
  (:require
    [com.wsscode.pathom.core :as p]
    [com.wsscode.pathom.connect :as pc]
    [com.wsscode.pathom.connect.graphql :as pcg]
    [com.wsscode.pathom.graphql :as pg]
    [com.wsscode.pathom.trace :as pt]
    [com.wsscode.common.async-clj(s) :refer [let-chan <!p go-catch <? <?maybe]]))
```

So, any time you see a usage of a namespace in a keyword or function like `p/parser` or `::p/reader` you should remember
that these are the namespaces involved.

== Presentations

If you like to learn by seeing presentations, there are two that mention it:

1. https://www.youtube.com/watch?v=yyVKf2U8YVg[Conj 2018 - Scaling Full Stack Applications].
2. https://www.youtube.com/watch?v=r3zywlNflJI[Dutch Clojure Days 2018 - Clojure Graph API's].

== Contributing

This source for this book is at https://github.com/wilkerlucio/pathom/blob/master/docs/DevelopersGuide.adoc.  Feel free to send a PR
with edits, corrections, or other contributions.  If you're wanting to make a large edit, please open an issue first.

== Upgrade notes

In pathom we try at most to don't introduce breaking change, that means in some cases we prefer
to introduce a new function or namespace instead of replacing an old one when they might differ
in result. This part of the guide will provide information about suggestions to do when upgrading
to a certain version. Also in the exceptional cases we introduce breaking changes they will
also appear with upgrade notes here.

=== 2.2.0 - Upgrade guide

==== Supporting resolver libraries

*This is not a breaking change.* Pathom `2.2.0` introduces new dispatchers to call resolvers and mutations, the old dispatchers
used to rely on a multi-method to invoke the calls, the new dispatchers will just look up
for a lamba in the resolver/mutation definition that's stored in the index. The main advantage
is that we reduce the number of places we need to change when adding resolvers and mutations.
In the previous case you have 3 places to change, the index, the resolver dispatch and the
mutation dispatch, with the new dispatch there is just the index.

This will facilitate the creation of shared resolvers/mutations libraries that you can
inject and make part of your parsing system. To give an example shared library I have
wrote a demo repo implementing the https://github.com/wilkerlucio/pathom-connect-youtube[Youtube API for connect].

To enable this feature you will have to change the dispatch function used in the parser
setup, replacing your resolvers fns with new ones provided by connect, example:

[source,clojure]
----
; this is the old setup

; setup indexes atom
(def indexes (atom {}))

; setup resolver dispatch and factory
(defmulti resolver-fn pc/resolver-dispatch)
(def defresolver (pc/resolver-factory resolver-fn indexes))

; setup mutation dispatch and factory
(defmulti mutation-fn pc/mutation-dispatch)
(def defmutation (pc/mutation-factory mutation-fn indexes))

(def parser
  (p/parser {::p/env     {::p/reader             [p/map-reader pc/all-readers]
                          ::pc/resolver-dispatch resolver-fn
                          ::pc/mutate-dispatch   mutation-fn
                          ::pc/indexes           @indexes
                          ::db                   (atom {})}
             ::p/mutate  pc/mutate
             ::p/plugins [p/error-handler-plugin
                          p/request-cache-plugin
                          pp/profile-plugin]}))
----

To do the minimal change is to use this:

[source,clojure]
----
; minimal changes to support custom

; setup indexes atom
(def indexes (atom {}))

; setup resolver dispatch and factory
(defmulti resolver-fn pc/resolver-dispatch)
(def defresolver (pc/resolver-factory resolver-fn indexes))

; setup mutation dispatch and factory
(defmulti mutation-fn pc/mutation-dispatch)
(def defmutation (pc/mutation-factory mutation-fn indexes))

(def parser
  (p/parser {::p/env     {::p/reader             [p/map-reader pc/reader2 pc/ident-reader] ; use reader2
                          ; replace resolver dispatch
                          ::pc/resolver-dispatch pc/resolver-dispatch-embedded
                          ; replace mutation dispatch
                          ::pc/mutate-dispatch   pc/mutation-dispatch-embedded
                          ::pc/indexes           @indexes
                          ::db                   (atom {})}
             ::p/mutate  pc/mutate
             ::p/plugins [; add connect plugin
                          (pc/connect-plugin)
                          p/error-handler-plugin
                          p/request-cache-plugin
                          pp/profile-plugin]}))
----

The new versions of `resolver-factory` and `mutation-factory` will add the lambdas into
the definition map, making those compatible with the new `*-dispatch-embedded`, so you get
your old resolvers plus any extra ones from libs.

NOTE: From now on when I say `resolver` or `resolvers` I'm meaning both resolvers and mutations,
adding this note here so you don't have to read all the repetition.

From now on we will be recommending the new way of writing resolvers using the
`pc/defresolver` macro, I see a few advantages that I like to highlight about this approach:

1. Your resolvers become isolated building blocks on their own, instead of having to spread
it's definition in the index + multi-method, now the map contais everything that resolver needs to be used
2. You get a fine control of what resolvers you want inject in a given parser, before wasn't easy to
write several parsers using sub sets of resolvers, with each in a symbol you can compose as you please
3. Simplify the boilerplate, no more need to define the multi-methods for dispatching

This is what the setup looks like by using the new map format:

[source,clojure]
----
; setup with map format

; this will generate a def for the symbol `some-resolver` and the def will
; contain a map that is the resolver definition, no external side effects
(pc/defresolver some-resolver [env input]
  {::pc/input  #{::id}
   ::pc/output [::name ::email]}
  (get (::db env) (::id input)))

; define another resolver
(pc/defresolver other-resolver ...)

; now it's a good practice to create a sequence containing the resolvers
(def app-registry [some-resolver other-resolver])

(def parser
  (p/parser {::p/env     {::p/reader             [p/map-reader pc/reader2 pc/ident-reader]
                          ::pc/resolver-dispatch pc/resolver-dispatch-embedded
                          ::pc/mutate-dispatch   pc/mutation-dispatch-embedded
                          ::db                   (atom {})}
             ::p/mutate  pc/mutate
             ::p/plugins [; you can use the connect plugin to register your resolvers,
                          ; but any plugin with the ::pc/register key will be also
                          ; included in the index
                          (pc/connect-plugin {::pc/register app-registry})
                          p/error-handler-plugin
                          p/request-cache-plugin
                          pp/profile-plugin]}))
----

The pain point add is in the fact you now have to specify the resolvers to use,
but think that before this the only option was all or nothing. If you have resolvers
spread across many files, I suggest you create one list at the end of each namespace
containing all the resolvers from that file, this way you can combine those
in a later index. The resolver list will be flattened out when it's processed, its
ok to send multiple lists inside lists, this facilitates de combination of lists of resolvers.

NOTE: The multi-method format is still ok to use, there are no plans to remove it and keep using it
if you prefer.

==== Parallel parser

Pathom `2.2.0` also introduces the parallel parser. Before this all the processing
of Pathom were done serially, one attribute at a time, the new parser brings the
ability to support the attributes to be processed in parallel, the mechanism is described
at the <<Parallel-parser,parallel parser section>>.

If you are using the `async-parser` the change to the parallel is just changing
the parser to `parallerl-parser` and the connect readers. If you are using the regular
sync parser, then you may need to adapt some things to support an async enviroment, here are
things to watch for:

1. If you wrote plugins, when wrapping things you must consider that their response will
be async (return core.async channels), One of the easiest ways to handle this is using the
`let-chan` macro, which is a let that automatically handles channels and make
the process transparent.
2. If you done recursive parser calls (that includes calls to functions like `join`, `entity` with arity 2)

==== Tracer

Pathom `2.2.0` includes a new <<Tracing,tracer feature>>. I recommend you replace the old
profiler with this, you remove `pp/profile-plugin` and add the `p/tracer-plugin` (better as
the last plugin on your chain).

=== 2.2.0-beta11 -> 2.2.0-RC1 - Breaking changes

In version `2.2.0-beta11` we introduced the `pc/connect-plugin` and `pc/register` with the intent
to provider an easier to write shared resolvers and also reduce the boilerplate to setup connect.

This strategy failed in be simple to setup a register and more integrations, because it relied
on multiple parts, a better strategy emerged by embedding the lamba to run the resolvers
and mutations in their own map instead, so they are complete and stand alone.

But to accomodate this the connect plugin and the `pc/register` had to change, before
the `pc/connect-plugin` was a var, now it's an `fn` that you must call. The register used
to take the index atom, the multimethod for resolver and the multimethod for mutations, and
did a stateful mutation in all three. Now takes the index in a map format and returns another
index with the things registered, now it's a pure function.

= How to Use This Library

We expect that most of our user base is made up of Om Next or Fulcro users.  The purpose of this library is to make it
much easier to build code that can process the graph query notation of these libraries on both the client and server side.
We expect you to have have one or more of the following needs:

* You want to fulfill a client UI query from some server-side data source(s).
* You want to build a client-side parser for directly filling local UI data queries from a local data source.
* You want to build a parser (client or server) that uses async APIs to fulfill different parts of a query. Perhaps
gluing together data sources from various micro-services.
* You want to use a GraphQL API from the client.
* You want to provide third-party users a GraphQL API (Future Work)

When building most parsers you'll want to use <<Connect,Pathom Connect>>.

To process Fulcro/Om Next queries against GraphQL you'll use the <<GraphQL,GraphQL Integration>>.

= Pathom Connect [[Connect]]

`Connect` provides is a high-level abstraction layer for building query processing code. It handles a number of the gory
details in an automatic way that allows you to focus more on your data model and less on the parser itself.  It generates
an an index of your graph's features that can be used for a number of very useful features:

. Auto-complete of graph queries in tools for data exploration (see https://github.com/wilkerlucio/oge[OgE]).
. Graph edge generation from the index's connection information.
. Multiple ways to reach a given attribute, automatically resolved via known reachable edges and transitive relations.

The `Connect` index is a rich source of information about how your attributes connect and how they
can locate each other.

== The Basics

In order to use connect you need to understand some basics about Pathom's core features.  These are covered in detail in
<<Core,later chapters>>, but you'll easily understand the basics we need for connect without going into great detail.

You're going to be defining a *parser* that uses an *environment* and *graph query* to produce a *tree of data* from
arbitrary data sources.

If you're unfamiliar with the Om Next/Fulcro graph query notation, you should first read up on that in the
http://book.fulcrologic.com/#_the_query_and_mutation_language[Fulcro Developer's Guide].

Some simple examples of what we're doing are:

```
;; query
[:person/name]

;; possible result
{:person/name "Samantha"}

;; query
[:account/id
 {:billing/charges [:charge/amount]}]

;; possible result
{:account/id 1
 :billing/charges [{:charge/amount 11}
                   {:charge/amount 22}]}
```

To make sure we're on the same page, here's a quick bit of vocabulary:

[Horizontal]
Environment:: A map of configuration and context that is used to configure the parser and is also passed to the reader.
Resolver:: A Pathom Connect component that you write to indicate ways in which data attributes can be resolved against your data sources.  Resolvers are composed together into a connect-based *Reader*.
Reader:: A component of that attempts to resolve elements of the query (one
at a time).  When using connect you also use a built-in *Map Reader* that can pull attributes that are already in the environment without having to do further work against your underlying resolvers and data sources.
Connect Indexes:: A set of indexes that are filled with resolver data and allow connect to understand how graph queries can be resolved by the resolvers.

== Baseline Boilerplate

Connect is generally set up with the minimal steps every time.  Other sections of this book cover the options in
more detail, but for the moment take this small bit of code as the general "starting point" for writing a connect-based
query processing system:

[source, clojure]
----
(ns com.wsscode.pathom.book.connect.getting-started
  (:require [com.wsscode.pathom.core :as p]
            [com.wsscode.pathom.connect :as pc]))

;; Define one or more resolvers
(pc/defresolver some-symbol [env input] ...)
(pc/defresolver some-other-symbol [env input] ...)
...

;; resolvers are just maps, we can compose many using sequences
(def my-app-registry [some-symbol some-other-symbol])

;; Create a parser that uses the resolvers:
(def parser
  (p/parallel-parser
    {::p/env     {::p/reader               [p/map-reader
                                            pc/parallel-reader
                                            pc/open-ident-reader
                                            p/env-placeholder-reader]
                  ::p/placeholder-prefixes #{">"}}
     ::p/mutate  pc/mutate-async
     ::p/plugins [(pc/connect-plugin {::pc/register my-app-registry}) ; setup connect and use our resolvers
                  p/error-handler-plugin
                  p/request-cache-plugin
                  p/trace-plugin]}))

; note the parallel parser call will return a channel, you must read the value on it
; to get the parser results
----

== Resolvers

In `Connect` you implement the graph by creating `resolvers`, those resolvers are functions that expose some data on the graph.

A resolver has a few basic elements:

. Inputs – A set of attributes that must be in the current parsing context for the resolver to be able to work.  Inputs is
optional, and missing inputs means that the resolver is always capable of working independent of the current parsing context.
. Outputs - A query-like notation that gives the "pattern" of the part of the query the resolver is able to resolve. This is typically a list of attributes/joins, where joins typically include a simple subquery.
. A lambda - A `(fn [env input-data] tree-of-promised-output)` that takes the inputs and turns them into a tree that satisfies the "output query".

So you might define a resolver like this:

```
(pc/defresolver person-resolver [{:keys [database] :as env} {:keys [person/id]}]
  {::pc/input #{:person/id}
   ::pc/output [:person/first-name :person/age]}
  (let [person (my-database/get-person database id)]
    {:person/age        (:age person)
     :person/first-name (:first-name person)}))
```

TIP: If you use Cursive, you can ask it to resolve the `pc/defresolver` as a `defn` and you will get proper symbol resolution

Where the `database` in the environment would be supplied when running the parser, and the input would have to be
found in the current context.  Remember that graph queries are contextual...you have to have a starting node to work
from, so in the above example we're assuming that during our parse we'll reach a point where the context contains
a `:person/id`.  The `my-database` stuff is just made up for this example, and is intended to show you that your
data source need not remotely match the schema of your graph query.

Pathom will scan through the defined resolvers in order to try to satisfy all of the properties in a query.  So, technically
you can split up your queries as much as makes sense into separate resolvers, and as long as the inputs are in the context
Pathom will assemble things back together.

Of course, it doesn't make sense in this case to do so, because each resolver would end up running a new query:

```
(pc/defresolver person-age-resolver [{:keys [database] :as env} {:keys [person/id]}]
  {::pc/input #{:person/id}
   ::pc/output [:person/age]}
  (let [person (my-database/get-person database id)]
    {:person/age (:age person)}))

(pc/defresolver person-first-name-resolver [{:keys [database] :as env} {:keys [person/id]}]
  {::pc/input #{:person/id}
   ::pc/output [:person/first-name]}
  (let [person (my-database/get-person database id)]
    {:person/first-name (:first-name person)}))

...
```

The point is that a single-level query like `[:person/id :person/first-name :person/age]` can be satisfied and "folded together"
by pathom over any number of resolvers.

This fact is the basis of parser (de)composition and extensibility.  It can also come in handy for performance
refinements when there are computed attributes.

=== Derived/Computed Attributes

There are times when you'd like to provide an attribute that is computed in some fashion.  You can, of course, simply
compute it within the resolver along with other properties like so:

```
(pc/defresolver person-resolver [{:keys [database] :as env} {:keys [person/id]}]
  {::pc/input #{:person/id}
   ::pc/output [:person/first-name :person/last-name :person/full-name :person/age]}
  (let [{:keys [age first-name last-name]} (my-database/get-person database id)]
    {:person/age        age
     :person/first-name first-name
     :person/last-name  last-name
     :person/full-name  (str first-name " " last-name) ; COMPUTED
     ...}))
```

but this means that you'll take the overhead of the computation when *any* query relate to person comes up.  You can
instead spread such attributes out into other resolvers as we discussed previously, which will only be invoked if the
query actually asks for those properties:

```
(pc/defresolver person-resolver [{:keys [database] :as env} {:keys [person/id]}]
  {::pc/input #{:person/id}
   ::pc/output [:person/first-name :person/last-name :person/age]}
  (let [{:keys [age first-name last-name]} (my-database/get-person database id)]
    {:person/age        age
     :person/first-name first-name
     :person/last-name  last-name}))

(pc/defresolver person-name-resolver [_ {:person/keys [first-name last-name]}]
  {::pc/input #{:person/first-name :person/last-name}
   ::pc/output [:person/full-name]}
  {:person/full-name (str first-name " " last-name)})
```

This combination of resolvers can still resolve all of the properties in `[:person/full-name :person/age]` (if
`:person/id` is in the context), but a query for just `[:person/age]` won't invoke any of the logic for the
`person-name-resolver`.

=== Single Inputs -- Establishing Context [[SingleInputs]]

So far we have seen how to define a resolver that can work *as long as* the inputs are already in the environment.  You're
almost certainly wondering how to do that.

One way is to define <<GlobalResolvers,global resolvers>> and start the query from them, but very often you'd just
like to be able to say "I'd like the first name of person with id 42."

Om Next/Fulcro use "idents" to specify exactly that sort of query:

```
[{[:person/id 42] [:person/first-name]}]
```

The above is a join on an ident, and the expected result is a map with the ident as a key:

```
{[:person/id 42] {:person/first-name "Joe"}}
```

The query *itself* has everything you need to establish the *context* for running the `person-resolver`,
and in fact that is how Pathom single-input resolvers work.

If you use an ident in a query then Pathom is smart enough to know that it can use that ident to establish the context
for finding resolvers.  In other words, in the query above the ident `[:person/id 42]` is turned
into the *parsing context* `{:person/id 42}`, which satisfies the *input* of any resolver that needs
`:person/id` to run.

=== Resolver Without Input -- Global Resolver [[GlobalResolvers]]

A resolver that requires no input can output its results at any point in the graph, thus it is really a global resolver.
Pay particular note to the qualfication: *any point in the graph*.  Not just root.  Thus, a resolver without inputs
can "inject" its outputs into any level of the query graph result.

We're going to start building a parser that can satisfy queries about a music store. So, we'll start with a global resolver
that can resolve the "latest product".  The code below shows the entire code needed, boilerplate and all:

[source,clojure]
----
include::../src-docs/com/wsscode/pathom/book/connect/getting_started.cljs[]
----

Our first resolver exposes the attribute `::latest-product`, and since it doesn't require any input it is a global resolver.
Also, note that our output description includes the full output details (including nested attributes), this is mostly
useful for auto-complete on UI's and automatic testing. If you return extra data it will still end up in the output
context.

Try some of these queries on the demo below:

```clojure
[::latest-product]
[{::latest-product [:product/title]}]

; ::latest-product can be requested anywhere
[{::latest-product
  [* ::latest-product]}]
```

++++
<div x-app="interactive-parser" data-parser="connect.getting-started" class="loader">
[::latest-product]
</div>
<div class="space"></div>
++++

=== Resolvers with input

Next, let's say we want to have a new attribute which is the brand of the product. Of course, we could just throw the
data there in our other resolver, but the real power of connect comes out when we start splitting the responsibilities
among resolvers, so let's define a resolver for brand that requires an input of `:product/id`:

[source,clojure]
----
include::../src-docs/com/wsscode/pathom/book/connect/getting_started2.cljs[]
----

++++
<div x-app="interactive-parser" data-parser="connect.getting-started2" class="loader">
[{::latest-product [:product/title :product/brand]}]
</div>
<div class="space"></div>
++++

The input is a `set` containing the keys required on the current entity in the parsing context for the resolver to be
able to work. This is where `Connect` starts to shine because any time your query asks for a bit of data
it will try to figure it out how to satisfy that request based on the attributes that the current contextual entity *already has*.

More importantly: `Connect` will *explore the dependency graph* in order to resolve things if it needs to!
To illustrate this let's pretend we have some external ID for the brand, and that we can derive this ID from the
brand string, pretty much just another mapping:

```clojure
;; a silly pretend lookup
(def brand->id {"Taylor" 44151})

(pc/defresolver brand-id-from-name [_ {:keys [product/brand]}]
  {::pc/input #{:product/brand}
   ::pc/output [:product/brand-id]}
  {:product/brand-id (get brand->id brand)})

(comment
  (parser {} [{::latest-product [:product/title :product/brand-id]}])
  ; => #::{:latest-product #:product{:title "Acoustic Guitar", :brand-id 44151}}
)
```

Note that our query never said anything about the `:product/brand`. `Connect` automatically walked the path
`:product/id -> :product/brand -> :product/brand-id` to obtain the information desired by the query!

When a required attribute is not present in the current entity, `Connect` will look for resolvers that can fetch it,
analyze their inputs, and recursively walk backwards towards the "known data" in the context.
When a required attribute is not present in the current entity, `Connect` will calculate the possibole paths
from the data you have to the data you request, then it can use some euristic to decide which path to take
and walk this path to reach the data, if there is no possible path connect reader will return `::p/continue` to
let another reader try to handle that key. You can read more about how this works in the Index page.

Also remember that single-input resolvers can handle ident-based queries.
Thus, the following ident-join queries already work without having to define anything else:

```clojure
(parser {} [{[:product/id 1] [:product/brand]}])
; => {[:product/id 1] #:product{:brand "Taylor"}}

(parser {} [{[:product/brand "Taylor"] [:product/brand-id]}])
; => {[:product/brand "Taylor"] #:product{:brand-id 44151}}
```

=== Multiple inputs

The input to a resolver is a set, and as such you can require more than one thing as input to your resolvers.  When doing
so, of course, your resolver function will receive all of the inputs requested; however, this also means that the parsing
context needs to contain them, or there must exist other resolvers that can use what's in the context to fill them in.

As you have seen before, the only way to provide ad-hoc information to connect is using the ident query, but in the ident
itself you can only provide one attribute at a time.

Since version `2.2.0-beta11` the ident readers from connect (`ident-reader` and `open-ident-reader`) support adding extra
context to the query using parameters, so let's say you want to load some customer data, but wants to provide some base
information that you already have to reduce the number of resolvers called, you can issue a query like this:

```clojure
[{([:customer/id 123] {:pathom/context {:customer/first-name "Foo" :customer/last-name "Bar"}})
  [:customer/full-name]}]
```

=== Parameters

Parameters enable another dimension of information to be add to the request. Params have
different semantics from inputs, inputs are more a `dependency` thing, while params are
more like options. In practice the main difference is that inputs are something Pathom
will try to look up and make available, while parameters must always be provided at
query time, no auto resolution. Common cases to use parameters are: pagination, sorting,
filtering...

Let's write a resolver that outputs a key with a sequence that can take a parameter to sort the
resulting list via user provided attribute.

[source,clojure]
----
(pc/defresolver instruments-list [env _]
  {::pc/output [{::instruments [:instrument/id :instrument/brand
                                :instrument/type :instrument/price]}]}
  (let [{:keys [sort]} (-> env :ast :params)] ; <1>
    {::instruments (cond->> instruments
                     (keyword? sort) (sort-by sort))}))
----

<1> Pull the parameters from environment

Then we can run queries like:

[source,clojure]
----
[(::instruments {:sort :instrument/brand})]
[(::instruments {:sort :instrument/price})]
[(::instruments {:sort :instrument/type})]

; params with join

[{(::instruments {:sort :instrument/price})
  [:instrument/id
   :instrument/brand]}]
----

Try it out:

++++
<div x-app="interactive-parser" data-parser="connect.parameters" class="loader">
[(::instruments {:sort :instrument/price})]
</div>
<div class="space"></div>
++++

=== N+1 Queries and Batch resolvers

When you have a to-many relation that is being resolved by a parser you will typically end up with a single query that
finds the "IDs", and then `N` more queries to fill in the details of each item in the sequence.  This is known as the
`N+1` problem, and can be a source of significant performance problems.

The solution is relatively simple in Pathom: Add the `request-cache-plugin` to the parser and include a
`::pc/batch? true` option in your resolver. Pathom then knows that it *can* send a sub-resolver a sequence of
inputs instead of a single one.  If your resolver
receives a sequence, then it is expected to return a *vector* of promised outputs instead of a single map.

IMPORTANT: You must detect if the input is a sequence and also be ready to handle the case when it is not.

Let's see one example to illustrate the situation:

NOTE: This example is using Pathom async parsers.  The resolvers in async parsers can return channels that (eventually)
resolve to the result, which is why you see `go` blocks in the code.  See <<AsyncParsing, Async Parsing>> for more details.  We use them in this example so we can
"sleep" in a Javascript environment to mimic overhead in processing. In the rest of the book we recommend using the parallel parser, the reason
to use the async parser in this example is that it more easely demonstrates the n+1 issue.

[source,clojure]
----
include::../src-docs/com/wsscode/pathom/book/connect/batch.cljs[]
----

Try the example:

++++
<div x-app="interactive-parser" data-parser="connect.batch" class="loader">
[{:items [:number-added]}]
</div>
<div class="space"></div>
++++

You can note by the tracer that it took one second for each entry, a clear cascade,
because it had to call the `:number-added` resolver once for each item.

We can improving that by turning this into a batch resolver, like this:

[source,clojure]
----
include::../src-docs/com/wsscode/pathom/book/connect/batch2.cljs[]
----

Try the example:

++++
<div x-app="interactive-parser" data-parser="connect.batch2" class="loader">
[{:items [:number-added]}]
</div>
<div class="space"></div>
++++

Note that this time the sleep of one second only happened once, this is because when Pathom is processing a list and the
resolver supports batching, the resolver will get all the inputs in a single call, so your batch resolver can get all
the items in a single iteration. The results will be cached back for each entry, this will make the other items hit the
cache instead of calling the resolver again.

==== Aligning results

Often times when you do a batch request to some service/api the results won't come in
the same order of the request, also the count might not match in case some of the items
on request were invalid. To facilitate the coding of these cases Pathom provides
a helper to correctly sort the results back, for more info check the docs about
link:https://cljdoc.org/d/com.wsscode/pathom/CURRENT/api/com.wsscode.pathom.connect#batch-restore-sort[batch-restore-sort on cljdoc].

== Connect mutations

Using mutations from connect will give you some extra leverage by adding the mutation information to the index, this will
enable auto-complete features for explorer interfaces, and also integrates the mutation result with the connect read engine.

=== Mutations setup

The mutation setup looks very much like the one from resolvers, you define then using `pc/defmutation` and
include on the registry like resolvers.

[source,clojure]
----
(ns com.wsscode.pathom.book.connect.mutations
  (:require [com.wsscode.pathom.core :as p]
            [com.wsscode.pathom.connect :as pc]))

(pc/defmutation my-mutation [env params] ...)

(def parser
  (p/parallel-parser
    {::p/env     {::p/reader [p/map-reader
                              pc/parallel-reader
                              pc/open-ident-reader]}
     ::p/mutate  pc/mutate-async
     ::p/plugins [(pc/connect-plugin {::pc/register send-message})
                  p/error-handler-plugin
                  p/request-cache-plugin
                  p/trace-plugin]}))
----

Now let's write a mutation with our factory.

=== Creating mutations

The `defmutation` have the same interface that we used with `defresolver`.

[source,clojure]
----
include::../src-docs/com/wsscode/pathom/book/connect/mutations.cljs[]
----

++++
<div x-app="interactive-parser" data-parser="connect.mutations" class="loader">
[(send-message {:message/text "Hello Clojurist!"})]
</div>
<div class="space"></div>
++++

The `::pc/params` is currently a non-op, but in the future it can be used to validate the mutation input, it's format
is the same as output (considering the input can have a complex data shape). The `::pc/output` is valid and can be used
for auto-complete information on explorer tools.

==== Mutation joins

After doing some operation, you might want to read information about the operation result. With connect
you can leverage the resolver engine to expand the information that comes from the mutation. To do that
you do a mutation join, and use that to query the information. Here is an example where we create a
new user and retrieve some server information with the output.

[source,clojure]
----
include::../src-docs/com/wsscode/pathom/book/connect/mutation_join.cljs[]
----

++++
<div x-app="interactive-parser" data-parser="connect.mutation-join" class="loader">
[{(user/create {:user/name "Rick Sanches" :user/email "rick@morty.com"})
  [:user/id :user/name :user/created-at]}]
</div>
<div class="space"></div>
++++

Note that although we only return the `:user/id` from the mutation, the resolvers can walk the graph
and fetch the other requested attributes.

==== Mutation join globals

Some attributes need to be in the output, even when they are not asked for. For example, if your parser is driving a
Fulcro app, the `:tempid` part of the mutation will be required for the app to remap the ids correctly. We could ask for
the user to add it on every remote query, but instead we can also define some global attributes and they
will be read every time. As in this example:

[source,clojure]
----
include::../src-docs/com/wsscode/pathom/book/connect/mutation_join_globals.cljs[]
----

++++
<div x-app="interactive-parser" data-parser="connect.mutation-join-globals" class="loader">
[{(user/create {:user/id "TMP_ID" :user/name "Rick Sanches" :user/email "rick@morty.com"})
  [:user/id :user/name :user/created-at]}]
</div>
<div class="space"></div>
++++

So in case of fulcro apps you can use the `:fulcro.client.primitives/tempids` as the global and have that pass though.

==== Mutation output context

Mutation context allow the mutation caller to provide extra data to be used as context
information to futher processing in the mutation response.

During UI development, sometimes you may want to load some data in response of the mutation, but the mutation output
doens't have enough context although the UI does (because it has a much bigger view at the client data). For
those cases the UI can send some params to the mutation so those are available for traversing in the mutation
response.

To demonstrate this check the following example:

[source,clojure]
----
include::../src-docs/com/wsscode/pathom/book/connect/mutation_context.cljs[]
----

++++
<div x-app="interactive-parser" data-parser="connect.mutation-context" class="loader">
[{(user/create {:user/id "TMP_ID"
                :user/name "Rick Sanches"
                :user/email "rick@morty.com"
                :pathom/context {:number/value 123}})
  [:number/value :number/value++]}]
</div>
<div class="space"></div>
++++

One real use case for this feature would be in a Fulcro app, when you send some mutation
but the result needs to update some component elsewere (and the required data is known
by the client, but not by the original mutation result).

=== Async mutations

This section is no longer nescessary, the main recommendation now is to use the `parallel-parser` which is async, no
changes needed to write async mutations, all you gotta know is that you can return channels from your mutations
and they will be properly coordinated.

Here is an example of doing some mutation operations using async features.

Example:

[source,clojure]
----
include::../src-docs/com/wsscode/pathom/book/connect/mutation_async.cljs[]
----

++++
<div x-app="interactive-parser" data-parser="connect.mutation-async" class="loader">
[{(user/create {:user/id "TMP_ID" :user/name "Rick Sanches" :user/email "rick@morty.com"})
  [:user/id :user/name :user/created-at]}]
</div>
<div class="space"></div>
++++

Using the same query/mutation interface, we replaced the underlying implementation from an atom to a indexeddb database.

You can do the same to target any type of API you can access.

== Shared resolvers

Since version `2.2.0` Pathom adds support to describe resolvers as pure maps and `register` those resolvers in
your system, making possible to write easy to share resolvers in a library format.

=== Resolver data format

The map format contains all the information needed for a resolver to run, this means a
symbol to name it, the input, the output and the lamba to run the computation. This
is considered an open map, any extra keys will end up in the index and can be read
later.

Here is an example of how you can specific a resolver using the map format:

[source,clojure]
----
(def some-resolver
  {::pc/sym     `some-resolver ; this is important! we need to name each resolver, prefer qualified symbols
   ::pc/input   #{:customer/id}
   ::pc/output  [:customer/id :customer/name :customer/email]
   ::pc/resolve (fn [env input] ...)})
----

It's very similar to using `defresolver`, you just add the key `::pc/resolve` to define the
runner function of it. Note that using this helper *you don't have to provide the `::pc/sym` key*, its
added automatically for you.

You can also create using the `pc/resolver` helper function:

[source,clojure]
----
(def some-resolver
  (pc/resolver `some-resolver
    {::pc/input #{:customer/id}
     ::pc/output [:customer/id :customer/name :customer/email]}
    (fn [env input] ...)))
----

This just returns the same map of the previous example.

And using the final macro helper (recommended way):

[source,clojure]
----
(pc/defresolver some-resolver
  {::pc/input  #{:customer/id}
   ::pc/output [:customer/id :customer/name :customer/email]}
  (fn [env input] ...))
----

=== Mutation data format

Mutations are similar as well:

[source,clojure]
----
(def send-message-mutation
  {::pc/sym    `send-message-mutation
   ::pc/params #{:message/body}
   ::pc/output [:message/id :message/body :message/created-at]
   ::pc/mutate (fn [env params] ...)})
----

As you can see it's very similar to using `defresolver`, you just add the key `::pc/resolve` to define the
runner function of it.

Using the helper:

[source,clojure]
----
(def send-message-mutation
  (pc/mutation `send-message-mutation
    {::pc/params #{:message/body}
     ::pc/output [:message/id :message/body :message/created-at]}
    (fn [env params] ...)))
----

And using the final macro helper (recommended way):

[source,clojure]
----
(pc/defmutation send-message-mutation
  {::pc/params #{:message/body}
   ::pc/output [:message/id :message/body :message/created-at]}
  (fn [env params] ...))
----

Mutations must be included in the register to be available, like resolvers.

=== Using `register`

Once you have your maps ready you can register then using the connect `register` function to the index.

[source,clojure]
----
(-> {}
    ; register the resolver we created previously
    (pc/register some-resolver)

    ; same method works for mutations
    (pc/register send-message-mutation)

    ; you can also send collections to register many at once
    (pc/register [some-resolver send-message-mutation])

    ; collections will be recursivelly processed, so this is valid too:
    (pc/register [some-resolver [send-message-mutation]]))

; in the end the index will have the information combined of all the resolvers and mutations
----

If you are a library author, consider defining each resolver/mutation as its own symbol
and then create another symbol that is vector combining your features, this way you
make easy for your users to just get the vector, but still allow then to cherry pick
which operations he wants to pull if he doesn't want it all.

=== Plugins with resolvers

It's also possible for plugins to declare resolvers and mutations so they get installed
when the plugin is used. To do that your plugin must provide the `::pc/register` key
on the plugin map, and you also need to use the `pc/connect-plugin`, this plugin will
make the instalation, here is an example:

[source,clojure]
----
...

(def my-plugin-with-resolvers
 {::pc/register [some-resolver send-message-mutation]})

(def parser
  (p/parser {::p/env     (fn [env]
                           (merge
                             {::p/reader [p/map-reader pc/reader pc/open-ident-reader]}
                             env))
             ::p/mutate  pc/mutate-async
             ::p/plugins [(pc/connect-plugin) ; make sure connect-plugin is here, it's order doesn't matter
                          my-plugin-with-resolvers]}))
----

And that's it, the resolvers will be registered right after the parser is defined.

== Using a thread pool for parallel resolvers

When you run Pathom in Clojure with the parallel connect, the resolver functions are
running inside core.async `go` blocks. In case of CLJS most IO is done async, making
this a non-issue, but if you are on Java environment and doing blocking IO, this means
the code is doing IO on `go` blocks, which is a no no.

If you can switch to some library that does async IO that's the best option, but if you
can't or wont now, Pathom provides a thread pool helper so you can tell the engine to
run the resolvers there to avoid blocking the `go` blocks.

Here is an example of how to setup a thread pool (clj only!):

```clojure
(def parser
  (p/parallel-parser
    {::p/env     {::p/reader               [p/map-reader
                                            pc/parallel-reader
                                            pc/open-ident-reader
                                            p/env-placeholder-reader]
                  ; setup the thread pool
                  ::pc/thread-pool         (pc/create-thread-pool (async/chan 200))
                  ::p/placeholder-prefixes #{">"}}
     ::p/mutate  pc/mutate-async
     ::p/plugins [(pc/connect-plugin {::pc/register []})
                  p/error-handler-plugin
                  p/request-cache-plugin
                  p/trace-plugin]}))
```

== Advanced Connect Details

=== Connect readers

==== `pc/parallel-reader`

Parallel reader from connect is implemented to work with the `paralle-parser`. This reader
is capable of detecting attribute dependencies, execute multiple in parallel
and coordinate the return, including back tracking for secondary paths. Here is how it works:

Getting back to the connect basic idea, that we expand information from a context, to illustrate
this case let's have the following set of resolvers:

```clojure
(pc/defresolver movie-details [env input]
  {::pc/input  #{:movie/id}
   ::pc/output [:movie/id :movie/title :movie/release-date]}
  ...)

(pc/defresolver movie-rating [env input]
  {::pc/input  #{:movie/id}
   ::pc/output [:movie/rating]}
  ...)

(pc/defresolver movie-title-prefixed [env input]
  {::pc/input  #{:movie/title}
   ::pc/output [:movie/title-prefixed]}
  ...)
```

Note that we have two resolvers that depend on a `:movie/id` and one that depends on `:movie/title`.

Now given the query: `[{[:movie/id 42] [:movie/title-prefixed]}]`

First we use the ident query to create the context with a `:movie/id`, for the attribute `:movie/title-prefixed`
the `parallel-reader` will be invoked. The first thing the reader has to do is compute a plan to
reach the attribute considering the data it has now, it does it by recursively iterating over
the `::pc/index-oir` until it reaches some available dependency or gives up because there is
no possible path.

Most cases (specially for small apis) there will be only a single path, and this is the case
for our example the result of `pc/compute-path` is this:

```clojure
#{[[:movie/title `movie-details] [:movie/title-prefixed `movie-title-prefixed]]}
```

The format returned by `pc/compute-path` is a vector of paths, each path is a vector of
tuples, the tuple contains the attribute reason (why that resolver is been called) and the
resolver symbol that will be used to fetch that attribute, this makes the path from the
available data to the attribute requested, this is the plan.

For details on the path selection algorithm in cases of multiple options check the
<<paths_selection, paths selection>> section.

Ok, now let's see how it behaves when you have multiple attributes to process, this is
the new query, this time let's try using the interactive parser, run the query and
check in the tracing how it goes (I added a 100ms delay to each resolver call so its easier to see):

++++
<div x-app="interactive-parser" data-parser="parallel-reader.demo" class="loader">
[{[:movie/id 42]
  [:movie/id
   :movie/title
   :movie/release-date
   :movie/rating
   :movie/title-prefixed]}]
</div>
<div class="space"></div>
++++

NOTE: Try changing the order of the attributes and see what happens, for example if
you put `:movie/title-prefixed` at start you will this attribute been responsible
for the title fetching and itself.

This is what's happening for each attribute:

`:movie/id`: this data is already in the entity context, this means it will be read from memory and will not even invoke
the parallel reader

`:movie/title`: this attribute is not on entity, so it will create the plan to call `movie-details`
from this plan we can also compute all the attributes we will incorporate in the call chain
(by combining the outs of all the resolvers in the path), we store this information as a waiting list.
The waiting list on this case is: `[:movie/id :movie/title :movie/releast-date]`. The processing of
attributes continues in parallel while the resolver is called.

`:movie/release-date`: this attribute is not on entity, but it is in the waiting list, so
the parser will ignore it for now and skip to process the next one.

`:movie/rating`: this attribute is not in entity, neighter in the waiting list, so we can
call the resolver for it immediatly, and the plan output (`[:movie/rating]`) is appended to the
waiting list.

`:movie/title-prefixed`: like the rating this is not in entity or waiting, so we compute
the plan and execute, the plan is again:

```clojure
#{[[:movie/title `movie-details] [:movie/title-prefixed `movie-title-prefixed]]}
```

But `movie-details` is already running because of `:movie/title`, when the `parallel-reader`
calls a resolver, it actually caches it immediatly as a promise channel in the request cache,
so when we hit the same resolver with the same input, it hits the cache, getting a hold
of the promise channel, so the process continues normally with only one actual call to
the resolver, but two listeners on the promise channel (and any posterior cache hit would
get to this same promise channel). This is how the data fetch is coordinated across
the attributes, placeholder nodes are also supported and optimized to avoid repeated
calls to resolvers.

Another difference is during processing of sequences, the parallel parser uses core.async
`pipeline` to process each sequence with a parallelism concurrency of 10.

===== Path selection [[paths_selection]]

In case there are multiple possible paths Pathom has to decide which path to take,
the current implementation chooses the path with less weight, that calculation is made
in this way:

1. Every resolver starts with weight 1 (this is recorded per instance)
1. Once a resolver is called, it’s execution time is recorded and updated in the map using the formula: new-value = (old-value + last-time) * 0.5
1. If a resolver call throws an exception, double it’s weight
1. Every time we mention some resolver in a path calculation its weight is reduced by one.

If you like to make your own sorting of the plan, you can set the key `::pc/sort-plan` in your
environment, and Pathom will call this function sort the results, it takes the environment
and the plan (which is a set like demonstrate in the previous section).

==== `pc/reader2`

This reader leverages some tecniques that were develop during the
creationg of the parallel reader, things like path choosing and
backtracking.

==== `pc/async-reader2`

Like `pc/reader2` but knows how to handle async processing inside.

==== `pc/reader` [DEPRECATED]

DEPRECATED: use `pc/reader2` instead

The main `Connect` reader. This will look up the attribute in the index and try to resolve it, recursively if necessary.

==== `pc/async-reader` [DEPRECATED]

DEPRECATED: use `pc/async-reader2` instead

Like `pc/reader` but knows how to handle async processing inside.

==== `pc/ident-reader` [[connect-ident-reader]]

The `ident-reader` is used to resolve ident-based queries by establishing an initial context from the ident.
When an ident query reaches this reader it will check the index to see if the ident key is present on in the indexed
<<connect-index-idents,idents>>.

Since version `2.2.0-beta11` this reader also supports extra context provision using the param `:pathom/context`, here is how to send
extra data to it:

[source,clojure]
----
[{([:user/id 123] {:pathom/context {:other/data 123}})
  [:user/id :user/name :other/data]}]
----

==== `pc/open-ident-reader`

Like `ident-reader`, but not constrained to the indexed idents, this will create a context from any ident.

==== `pc/index-reader`

This reader exposes the index itself with the name `::pc/indexes`.

=== Understanding the indexes

`Connect` maintains a few indexes containg information about the `resolvers` and the
relationships on attributes. `Connect` will look up the index in the environment, on the
key `:com.wsscode.pathom.connect/indexes`, which is a map containing the indexes

In order to explain the different indexes we'll look at the index generated by our
example in the getting started section:

[source,clojure]
----
{::pc/index-resolvers
 {get-started/latest-product
  {::pc/sym     get-started/latest-product
   ::pc/input   #{}
   ::pc/output  [{::get-started/latest-product [:product/id
                                                :product/title
                                                :product/price]}]
   ::pc/resolve (fn ...)}

  get-started/product-brand
  {::pc/sym     get-started/product-brand
   ::pc/input   #{:product/id}
   ::pc/output  [:product/brand]
   ::pc/resolve (fn ...)}

  get-started/brand-id-from-name
  {::pc/sym     get-started/brand-id-from-name
   ::pc/input   #{:product/brand}
   ::pc/output  [:product/brand-id]
   ::pc/resolve (fn ...)}}

 ::pc/index-oir
 {:get-started/latest-product {#{} #{get-started/latest-product}}
  :product/brand              {#{:product/id} #{get-started/product-brand}}
  :product/brand-id           {#{:product/brand} #{get-started/brand-id-from-name}}}

 ::pc/index-io
 {#{}               {:get-started/latest-product #:product{:id {} :title {} :price {}}}
  #{:product/id}    {:product/brand {}}
  #{:product/brand} {:product/brand-id {}}}

 ::pc/idents
 #{:product/brand :product/id}}
----

==== `index-resolvers`

This is a raw index of available resolvers, it's a map `resolver-sym -> resolver-data`.
`resolver-data` is any information relevant that you want to add about that resolver. Any
key that you adding during `pc/add` will end up on this map, also `Connect` will
add the key `::pc/sym` automatically, which is the same symbol you added. If you
want to access the data for a `resolver`, `Connect` provides a helper function for that:

```clojure
(pc/resolver-data env-or-indexes `product-brand)
; => {::pc/sym     get-started/product-brand
;     ::pc/input   #{:product/id}
;     ::pc/output  [:product/brand]
;     ::pc/resolve (fn ...)}
```

==== `index-oir`

This index stands for `output -> input -> resolver`. It's the index used for the `Connect`
reader to look up attributes. This index is built by looking at the input/output for the
resolver when you add it. It will save that resolver
as a path to each output attribute, given that input. It basically inverts the order of things:
it keys the output attribute to all of the potential "starting points".

Let's do an exercise and see how connect traverses this index in a practical example:

Given we have this index (oir):

[source,clojure]
----
include::../src-docs/com/wsscode/pathom/book/connect/index_oir_example.cljc[]
----

Now if you try to run the query:

```clojure
[:name]
```

So we look in the index for `:name`, and we get `{#{:id} #{thing-by-id}}`, now we try
to match the current entity attribute keys with the sets to see if we have enough
data to call any of them. If we don't it will fail because we don't have
enough data.

```clojure
[{[:id 123] [:name]}]
```

So, if we start with an ident, our initial context is `{:id 123}`. This time we have the `:id`, so
it will match with the input set `#{:id}`, and will call the resolver `thing-by-id` with
that input to figure out the name. Connect uses <<atom-entities,atom entities>>: when it
gets the return value from the resolver it merges it back into the context entities, making all data
returned from the resolver available to access new attributes as needed.

==== `index-io`

The auto-complete index, `input -> output`. This index accumulates the reach for
each single attribute on the index. By walking this information we can know ahead of
time all attribute possibilities we can fetch from a given attribute.

If I have a `:product/id`, what can I reach from it? Looking at the index, the `:product/id`
itself can provide the `:product/brand`. But if I have access to `:product/brand` it means
I also have access to whatever `:product/brand` can provide. By doing multiple iterations
(until there are no new attributes) we end up knowing that `:product/id` can provide the
attributes `:product/brand` and `:product/brand-id`. And this is how autocomplete is
done via the `index-io`.

==== `index-mutations`

This index contains the mutation definitions, its similar to the `index-resolvers`.

==== `idents` [[connect-index-idents]]

The `idents` index contain information about which single attributes can be used to access
some information. This index is used on <<connect-ident-reader,ident-reader>> and on
`OgE` to provide auto-complete options for idents. Any time you add a resolver that has
a single input, that input attribute is added on the `idents` index.

==== `autocomplete-ignore`

This index is for a more advanced usage. Currently it's only used by the `GraphQL` integration.
In the `GraphQL` integration we leverage the fact that types have a fixed set of attributes
and add that into the index. The problem is that the types thenselves are not valid entries
for the query, then `autocomplete-ignore` is a way to make those things be ignored in
the auto-complete. You probably only need this if you are building the index in some
custom way.

==== Merging indexes #TODO

== Exploration with Pathom Viz #TODO

= Getting Started on Pathom core engine

== Query Notation Introduction

A query is a vector that lists the items you want. A keyword requests a scalar (opaque) value, and
a map indicates a to-many or to-one join (resolved at runtime using database content).

Queries are always "relative" to some starting context (which is typically supplied via parameters
or by a top-level join).

If you want to obtain the name and age of "some" person:

```
[:person/name :person/age]
```

If you want to obtain a person's name and the street of their address you might write this:

```
[:person/name {:person/address [:address/street]}]
```

where we imagine that the underlying database has some kind of normalization that needs to be traversed in order to satisfy the address data.

The result of running a query is a map containing the result (in the same recursive shape as the query):

Running `[:person/name :person/age]` against the person "Sam" might give:

```
{:person/name "Sam" :person/age 32}
```

Running `[:person/name {:person/address [:address/street]}]` against that same person might give:

```
{:person/name "Sam" :person/address {:address/street "111 Main St."}}
```

The *query* establishes the request and expectation. *Interpreting and satisfying* these queries from some arbitrary data source
is the job of a query parser/interpreter. This library gives you tools for quickly building the latter.

== Parsing Context

The elements of a graph query are relative: they have a contextual meaning.  If you ask for a person's name, the implication
is that you are querying a "person entity"; however, the other required bit of information is *which person*.  Thus,
elements of a query cannot be fulfilled they are rooted in a context.  This applies to joins as well (e.g. what is the current person's
address?), but once you've resolved the context of the *root* of some graph query the joins simply describe navigation
from *that context* (the person) to another (their address) via a relation that is either already described in the underlying
data source itself, or in code you provide that can figure it out.

As the parser moves through a query like `[:person/name {:person/address [:address/street]}]` it first starts
with some context (e.g. "Sam").  When it finds a join it processes the subquery against a new context (e.g. Sam's address)
to give the result:

```
{:person/name "Sam" :person/address {:address/street "111 Main St."}}
```

So, there is always a *context* at any given point when parsing a query. This context is either established at startup
by resolving a specific entity, or is the entity (or entities if to-many) that have been reached by processing the joins
of the query.

== Parsing Environment and The Reader

The parsing environment is simply a map that carries along data while parsing (and can be augmented as you go). It
establishes the meaning of the "current context", can contain anything you wish (via namespaced keywords), and can be
seen in any code that you plug in to process the query.

There are some predefined (namespaced) keys that have special meaning to the parser. In particular
`:com.wsscode.pathom.core/reader` can be used to supply reader(s) for the parser to use.  The `reader` can be a map from
attributes to functions, a plain function, or even a vector of functions. It is asked to read the value for the elements
of the query using the current environment. We'll expand on that as we go, or you can read more in the <<Readers,Readers section>>.

= Pathom Core Engine [[Core]]

== Parsers

=== Serial parser

TODO: explain serial parser internals

=== Async parser

TODO: explain async parser internals

=== Parallel parser [[Parallel-parser]]

TODO: explain parallel parser internals

== Readers [[Readers]]

A reader is a function that will process a single entry from the query. For example, given the following query:
`[:name :age]`. If you ask an `om.next` parser to read this the reader function will be called twice; once for `:name` and another one for `:age`. Note that in the case of joins, the parser will only be called for the join entry, but not for it's children (not automatically), for example: given the query `[:name :age {:parent [:name :gender]}]`. The reader function will be called 3 times now, one for `:name`, one for `:age` and one for `:parent`, when reading `:parent`, your reader code is responsible for checking that it has a children query, and do a recursive call (or anything else you want to do to handle this join). During this documentation, we are going to see many ways to implement those readers.

Please note the following differences between `om.next` readers and `pathom` readers: In `om.next` a parse read functions has the following signature: `(fn [env dispatch-key params])`. In `pathom` we use a smaller version instead, which is: `(fn [env])`. The `env` already contains the `dispatch-key` and `params`, so there is no loss of information.

```clojure
(get-in env [:ast :dispatch-key]) ; => dispatch-key
(get-in env [:ast :params]) ; => params
```

Also, in `om.next` you need to return the value wrapped in `{:value "your-content"}`. In `pathom` this wrapping is done automatically for you: just return the final value.

Readers can be 1-arity function, maps, or vectors. See <<map-dispatcher,Map dispatcher>> and <<vector-dispatcher,Vector dispacher>> for information on those respectively.

Here is a formal Clojure Spec definiton for a `pathom` reader:

```clojure
(s/def ::reader-map (s/map-of keyword? ::reader))
(s/def ::reader-seq (s/coll-of ::reader :kind vector?))
(s/def ::reader-fn (s/fspec :args (s/cat :env ::env)
                            :ret any?))

(s/def ::reader
  (s/or :fn ::reader-fn
        :map ::reader-map
        :list ::reader-seq))
```

=== Functions as Readers

These are quite simply a function that receive the env and resolve the read. More than one reader can exist in a chain, and the special return value `::p/continue` allows a reader to indicate it cannot resolve the given property (to continue processing the chain). Returning any value (including `nil`) you've resolved the property to that value.

```clojure
(ns pathom-docs.fn-dispatch
  (:require [com.wsscode.pathom.core :as p]))

(defn read-value [{:keys [ast]}]
  (let [key (get ast :dispatch-key)]
    (case key
      :name "Saul"
      :family "Goodman"
      ; good pratice: return ::p/continue when your reader is unable
      ; to handle the request
      ::p/continue)))

(def parser (p/parser {::p/plugins [(p/env-plugin {::p/reader read-value})]}))

(parser {} [:name :family])
; => {:name "Saul" :family "Goodman"}
```

=== Maps as Readers [[map-dispatcher]]

Since it is very common to want to resolve queries from a fixed set of possibilities we support defining a map as a reader. This is really just a "dispatch table" to functions that will receive `env`.  We can re-write the previous example as:

```clojure
(ns pathom-docs.reader-map-dispatch
  (:require [com.wsscode.pathom.core :as p]))

(def user-reader
  {:name   (fn [_] "Saul")
   :family (fn [_] "Goodman")})

(def parser (p/parser {::p/plugins [(p/env-plugin {::p/reader user-reader})]}))

(parser {} [:name :family])
; => {:name "Saul" :family "Goodman"}
```

NOTE: The built-in Map Reader will return `::p/continue` if the map it is looking in does not contain the key for the attribute being resolved. This allows it to be safely used in a vector of readers.

=== Vectors of Readers [aka composed readers] [[vector-dispatcher]]

Using a vector for a reader is how you define a chain of readers. This allows you to define readers that serve a particular purpose. For example, some library author might want to supply readers to compose into your parser, or you might have different modules of database-specific readers that you'd like to keep separate.

When pathom is trying to resolve a given attribute (say `:person/name`) in some context (say against the "Sam" entity) it will start at the beginning of the reader chain. The first reader will be asked to resolve the attribute.   If the reader can handle the value then it will be returned and no other readers will be consulted.  If it instead returns the special value `::p/continue` it is signalling that it could not resolve it (map readers do this if the attribute key is not in their map).  When this happens the next reader in the chain will be tried.

```clojure
(ns pathom-docs.reader-vector-dispatch
  (:require [com.wsscode.pathom.core :as p]))

; a map dispatcher for the :name key
(def name-reader
  {:name   (fn [_] "Saul")})

; a map dispatcher for the :family key
(def family-reader
  {:family (fn [_] "Goodman")})

(def parser (p/parser {::p/plugins [(p/env-plugin {::p/reader [name-reader family-reader]})]}))

(parser {} [:name :family :other])
; => {:name "Saul", :family "Goodman", :other :com.wsscode.pathom.core/not-found}
```

If no reader in the chain returns a value (all readers reeturn `::p/continue`), then `::p/not-found` will be returned.

IMPORTANT: When you write your readers you should always remember to return `::p/continue` when you can't handle a given key. This way your reader will play nice in composition scenarios.

=== The Map Reader

Not all things need to be computed.  Very often the current context will already have attributes that were read during
some prior step (for example, a computed attribute might have read an entire entity from the database and made it the
current context). The map reader plugin is a plugin that has the following behavior:

* If the attribute requested exists in the current parsing context (with any value, even nil), it returns it.
* If the attribute is missing, it returns `::p/continue`, which is an indication to move to the next reader in the chain.
* If the attribute is present, it properly returns the value.

The map reader is also capable of resolving relations (if present in the context). For example, if there is a join in the query
and a vector of data at that join key in the context, then it will attempt to fulfill the subquery of the join.

The map reader is almost always inserted into a reader chain because it is so common to read clumps of things from a database
into the context and resolve them one by one as the query parsing proceeds.

== Entities [[Entities]]

An entity to `pathom` is the graph node that is tracked as the current context, and from which information (attributes and graph edges to other entities) can be derived.  The current entity needs to be "map-like": It should work with all normal map-related functions like `get`, `contains?`, etc.

As Pathom parses the query it tracks the current entity in the environment at key `::p/entity`. This makes it easier to write more reusable and flexible readers as we'll see later.

=== Using `p/entity`

The `p/entity` function exists as a convenience for pulling the current entity from the parsing environment:

```clojure
(ns com.wsscode.pathom-docs.using-entity
  (:require [com.wsscode.pathom.core :as p]))

(defn read-attr [env]
  (let [e (p/entity env)
        k (get-in env [:ast :dispatch-key])]
    (if (contains? e k)
      (get e k)
      ::p/continue)))

(def parser
  (p/parser {::p/plugins [(p/env-plugin {::p/reader [read-attr]})]}))

; we send the entity using ::p/entity key on environment
(parser {::p/entity #:character{:name "Rick" :age 60}} [:character/name :character/age :character/foobar])
; => #:character{:name "Rick", :age 60, :foobar :com.wsscode.pathom.core/not-found}
```

Note that the code above is a partial implementation of the <<MapReader, map-dispatcher>>.

The `map-reader` just has the additional ability to understand how to walk a map that has a tree shape that already "fits" our query:

```clojure
(ns com.wsscode.pathom-docs.using-entity-map-reader
  (:require [com.wsscode.pathom.core :as p]))

(def parser
  (p/parser {::p/plugins [(p/env-plugin {::p/reader p/map-reader})]}))

; we send the entity using ::p/entity key on environment
(parser {::p/entity #:character{:name "Rick" :age 60
                                :family [#:character{:name "Morty" :age 14}
                                         #:character{:name "Summer" :age 17}]
                                :first-episode #:episode{:name "Pilot" :season 1 :number 1}}}
        [:character/name :character/age
         {:character/family [:character/age]}
         {:character/first-episode [:episode/name :episode/number]}])
; =>
; #:character{:name "Rick",
;             :age 60,
;             :family [#:character{:age 14} #:character{:age 17}],
;             :first-episode #:episode{:name "Pilot", :number 1}}
```

Now that you understand where the entity context is tracked I encourage you to check the `p/map-reader` implementation. It's not very long and will give you a better understanding of all of the concepts covered so far.

=== Understanding Joins

The other significant task when processing a graph query is walking a graph edge to another entity (or entities) when we find a join.

The subquery for a join is in the `:query` of the environment. Essentially it is a recursive step where we run the parser on the subquery while replacing the "current entity":

```clojure
(defn join [entity {:keys [parser query] :as env}]
  (parser (assoc env ::p/entity entity) query))
```

The real pathom implementation handles some additional scenarios: like the *empty sub-query* case (it returns the full entity), the special `*` query (so you can combine the whole entity + extra computed attributes), and union queries.

The following example shows how to use `p/join` to "invent" a relation that can then be queried:

```clojure
(ns com.wsscode.pathom-docs.using-entity-map-reader
  (:require [com.wsscode.pathom.core :as p]))

(def rick
  #:character{:name          "Rick"
              :age           60
              :family        [#:character{:name "Morty" :age 14}
                              #:character{:name "Summer" :age 17}]
              :first-episode #:episode{:name "Pilot" :season 1 :number 1}})

(def char-name->voice
  "Relational information representing edges from character names to actors"
  {"Rick"   #:actor{:name "Justin Roiland" :nationality "US"}
   "Morty"  #:actor{:name "Justin Roiland" :nationality "US"}
   "Summer" #:actor{:name "Spencer Grammer" :nationality "US"}})

(def computed
  {:character/voice ; support an invented join attribute
   (fn [env]
     (let [{:character/keys [name]} (p/entity env)
           voice (get char-name->voice name)]
       (p/join voice env)))})

(def parser
  ; process with map-reader first, then try with computed
  (p/parser {::p/plugins [(p/env-plugin {::p/reader [p/map-reader computed]})]}))

(parser {::p/entity rick} ; start with rick (as current entity)
        '[:character/name
          {:character/voice [:actor/name]}
          {:character/family [* :character/voice]}])
```

There are three different scenarios demonstrated in the above query:

. Using the invented join property in a normal join. This allows for a subquery that constrains the data returned (from the actor in this case).
. Using the `*` in a query, which returns all "known" attributes of the "current contextual" entity.
. Using an additional (non-joined) `:character/voice` with `*` "adds in" that additional information. When a property is queried for that is processed via `p/join` then the entire entity will be returned even though there is no subquery.

=== Dependent Attributes

When computing attributes it is possible that you might need some other attribute for the current context that is *also* computed. You could hard-code a solution, but that would create all sorts of static code problems that could be difficult to manage as your code evolves: changes to the readers, for example, could easily break it and lead to difficult bugs.

Instead, it is important that readers be able to resolve attributes they need from the "current context" in an abstract manner (i.e. the same way that they query itself is being resolved). The `p/entity` function has an additional arity for handling this exact case. You pass it a list of attributes that should be "made available" on the current entity, and it will use the parser to ensure that they are there (if possible):

```
(let [e (p/entity env [:x])]
   ; e now has :x on it if possible, even if it is computed elsewhere
   ...)
```

The following example shows this in context:

```clojure
(ns pathom-docs.entity-attribute-dependency
  (:require [com.wsscode.pathom.core :as p]))

(def computed
  {:greet
   (fn [env]
     (let [{:character/keys [name]} (p/entity env)]
       (str "Hello " name "!")))

   :invite
   (fn [env]
     ; requires the computed property `:greet`, which might not have been computed into the current context yet.
     (let [{:keys [greet]} (p/entity env [:greet])]
       (str greet " Come to visit us in Neverland!")))})

(def parser
  (p/parser {::p/plugins [(p/env-plugin {::p/reader [p/map-reader
                                                     computed]})]}))

(parser {::p/entity #:character{:name "Mary"}}
        [:invite])
; => {:invite "Hello Mary! Come to visit us in Neverland!"}
```

There is a variant `p/entity!` that raises an error if your desired attributes are not found. It's recommended to use the enforced version if you need the given attributes, as it will give your user a better error message.

```clojure
(ns pathom-docs.entity-attribute-enforce
  (:require [com.wsscode.pathom.core :as p]))

(def computed
  {:greet
   (fn [env]
     ; enfore the character/name to be present, otherwise raises error, try removing
     ; the attribute from the entity and see what happens
     (let [name (p/entity-attr! env :character/name)]
       (str "Hello " name "!")))

   :invite
   (fn [env]
     ; now we are enforcing the attribute to be available, otherwise raise an error
     ; try changing the :greet to :greete and run the file, you will see the error
     (let [greet (p/entity-attr! env :greet)]
       (str greet " Come to visit us in Neverland!")))})

(def parser
  (p/parser {::p/plugins [(p/env-plugin {::p/reader [p/map-reader
                                                     computed]})]}))

(parser {::p/entity #:character{:name "Mary"}}
        [:invite])
; => {:invite "Hello Mary! Come to visit us in Neverland!"}
```

If the parse fails on an enforced attribute you will get an exception. For example, if the current entity were `#:character{:nam "Mary"}` we'd see:

```
CompilerException clojure.lang.ExceptionInfo: Entity attributes #{:character/name} could not be realized #:com.wsscode.pathom.core{:entity #:character{:nam "Mary"}, :path [:invite :greet], :missing-attributes #{:character/name}}
```

IMPORTANT: If computed attributes require IO or intense computation you should consider adding caching to improve parsing performance. Remember that a given query might traverse the same node more than once! Imagine a query that asks for your friends and co-workers. When there is this kind of overlap the same computational code may run more than once. See <<RequestCaching,Request Caching>> for more details.

=== Atom entities [[atom-entities]]

As you move from node to node, you can choose to wrap the new contextual entity in an atom. This can be used as a narrow kind of caching mechanism that allows for a reader to add information into the current entity as it computes it, but which is valid for only
the processing of the current entity (is lost as soon as the next join is followed). Therefore, this won't help with the overhead of re-visiting the same entity more than once when processing different parts of the same query.

NOTE: The built-in function `p/entity` always returns a Clojure map, if the entity is an atom it will deref it automatically.

Here is an example using an entity atom:

```clojure
include::../src-docs/com/wsscode/pathom/book/entities/atom_entities.cljc[]
```

=== Union queries

Union queries allow us to handle edges that lead to heterogeneous nodes. For example a to-many relation for media that could result in a book or movie. Following such an edge requires that we have a different *subquery* depending on what we *actually* find in the database.

Here is an example where we want to use a query that will search to find a user, a movie or a book:

```clojure
(ns pathom-docs.entity-union
  (:require [com.wsscode.pathom.core :as p]))

(def search-results
  [{:type :user
    :user/name "Jack Sparrow"}
   {:type :movie
    :movie/title "Ted"
    :movie/year 2012}
   {:type :book
    :book/title "The Joy of Clojure"}])

(def parser
  (p/parser {::p/plugins [(p/env-plugin {::p/reader [p/map-reader]})]}))

(parser {::p/entity {:search search-results}
         ; here we set where pathom should look on the entity to determine the union path
         ::p/union-path :type}
        [{:search {:user [:user/name]
                   :movie [:movie/title]
                   :book [:book/title]}}])
```

Of course, unions need to have a way to determine which path to go based on the entity at hand. In the example above we used the `:type` (a key on the entity) to determine which branch to follow.
The value of `::p/union-path` can be a keyword (from something inside entity or a computed attribute) or a function (that takes `env` and returns the correct key (e.g. `:book`) to use for the union query).

If you want `::p/union-path` to be more contextual you can of course set it in the `env` during the join process, as in the next example:

```clojure
(ns pathom-docs.entity-union-contextual
  (:require [com.wsscode.pathom.core :as p]))

(def search-results
  [{:type :user
    :user/name "Jack Sparrow"}
   {:type :movie
    :movie/title "Ted"
    :movie/year 2012}
   {:type :book
    :book/title "The Joy of Clojure"}])

(def search
  {:search
   (fn [env]
     ; join-seq is the same as join, but for sequences, note we set the ::p/union-path
     ; here. This is more common since the *method* of determining type will vary for
     ; different queries and data.
     (p/join-seq (assoc env ::p/union-path :type) search-results))})

(def parser
  (p/parser {::p/plugins [(p/env-plugin {::p/reader [search
                                                     p/map-reader]})]}))

(parser {}
        [{:search {:user [:user/name]
                   :movie [:movie/title]
                   :book [:book/title]}}])
```

This is something beautiful about having an immutable environment; you can make changes with confidence that it will not affect indirect points of the parsing process.

== Error handling

By default, pathom parser will stop if some exception occurs during the parsing process. This is often undesirable if some node fails you still can return the other ones that succeed. You can use the `error-handler-plugin`. This plugin will wrap each read call with a try-catch block, and in case an error occurs, a value of `::p/reader-error` will be placed in that node, while details of it will go in a separate tree, but at the same path. Better an example to demonstrate:

```clojure
(ns pathom-docs.error-handling
  (:require [com.wsscode.pathom.core :as p]))

(def computed
  ; create a handle key that will trigger an error when called
  {:trigger-error
   (fn [_]
     (throw (ex-info "Error triggered" {:foo "bar"})))})

; a reader that just flows, until it reaches a leaf
(defn flow-reader [{:keys [query] :as env}]
  (if query
    (p/join env)
    :leaf))

(def parser
  (p/parser {::p/plugins [(p/env-plugin {::p/reader [computed flow-reader]})
                          ; add the error handler plugin
                          p/error-handler-plugin]}))

(parser {} [{:go [:key {:nest [:trigger-error :other]}
                  :trigger-error]}])
; =>
; {:go {:key :leaf
;       :nest {:trigger-error :com.wsscode.pathom.core/reader-error
;              :other :leaf}
;       :trigger-error :com.wsscode.pathom.core/reader-error}
;  :com.wsscode.pathom.core/errors {[:go :nest :trigger-error] "class clojure.lang.ExceptionInfo: Error triggered - {:foo \"bar\"}"
;                                   [:go :trigger-error] "class clojure.lang.ExceptionInfo: Error triggered - {:foo \"bar\"}"}}
```

As you can see, when an error occurs, the key `::p/errors` will be added to the returned map, containing the detailed error message indexed by the error path. You can customize how the error is exported in this map by setting the key `::p/process-error` in your environment:

```clojure
(ns pathom-docs.error-handling-process
  (:require [com.wsscode.pathom.core :as p]))

(def computed
  ; create a handle key that will trigger an error when called
  {:trigger-error
   (fn [_]
     (throw (ex-info "Error triggered" {:foo "bar"})))})

; a reader that just flows, until it reaches a leaf
(defn flow-reader [{:keys [query] :as env}]
  (if query
    (p/join env)
    :leaf))

; our error processing function
(defn process-error [env err]
  ; if you use some error reporting service, this is a good place
  ; to trigger a call to then, here you have the error and the full
  ; environment of when it ocurred, so you might want to some extra
  ; information like the query and the current path on it so you can
  ; replay it for debugging

  ; we are going to simply return the error message from the error
  ; if you want to return the same thing as the default, use the
  ; function (p/error-str err)
  (.getMessage err))

(def parser
  (p/parser {::p/plugins [(p/env-plugin {::p/reader [computed flow-reader]
                                         ; add the error processing to the environment
                                         ::p/process-error process-error})
                          ; add the error handler plugin
                          p/error-handler-plugin]}))

(parser {} [{:go [:key {:nest [:trigger-error :other]}
                  :trigger-error]}])
; =>
; {:go {:key :leaf
;       :nest {:trigger-error :com.wsscode.pathom.core/reader-error
;              :other :leaf}
;       :trigger-error :com.wsscode.pathom.core/reader-error}
;  :com.wsscode.pathom.core/errors {[:go :nest :trigger-error] "Error triggered"
;                                   [:go :trigger-error]       "Error triggered"}}
```

=== Debugging exceptions

By default Pathom error handler will just return a short error message about the exception,
but to debug you will want the stack trace. To view the stack trace you can use a custom
process-error, this is an example to do in Clojure:

[source,clojure]
----
(def parser
  (p/parser {::p/plugins [(p/env-plugin {::p/reader [computed flow-reader]
                                         ; add the error processing to the environment
                                         ::p/process-error
                                         (fn [_ err]
                                           ; print stack trace
                                           (.printStackTrace err)

                                           ; return error str
                                           (p/error-str err)})
                          ; add the error handler plugin
                          p/error-handler-plugin]}))
----

In ClojureScript:

[source,clojure]
----
(def parser
  (p/parser {::p/plugins [(p/env-plugin {::p/reader [computed flow-reader]
                                         ; add the error processing to the environment
                                         ::p/process-error
                                         (fn [_ err]
                                           ; print stack trace on console
                                           (js/console.error err)

                                           ; return error str
                                           (p/error-str err)})
                          ; add the error handler plugin
                          p/error-handler-plugin]}))
----

=== Fail fast

Having each node being caught is great for the UI, but not so much for testing. During testing you probably prefer the parser to blow up as fast as possible so you don't accumulate a bunch of errors that get impossible to read. Having to create a different parser to remove the `error-handler-plugin` can be annoying, so there is an option to solve that. Send the key `::p/fail-fast?` as true in the environment, and the try/catch will not be done, making it fail as soon as an exception fires, for example, using our previous parser:

```clojure
(parser {::p/fail-fast? true}
        [{:go [:key {:nest [:trigger-error :other]}
               :trigger-error]}])
; => CompilerException clojure.lang.ExceptionInfo: Error triggered {:foo "bar"}, ...
```

=== Raising errors

The default error output format (in a separated tree) is very convenient for direct API
calls, because they leave a clean output on the data part. But if you want to expose those
errors on the UI, pulling then out of the separated tree can be a bit of a pain. To help
with that there is a `p/raise-errors` helper, this will lift the errors so they are present
at the same level of the error entry. Let's take our last error output example and process
it with `p/raise-errors`

[source,clojure]
----
(p/raise-errors {:go {:key :leaf
                      :nest {:trigger-error :com.wsscode.pathom.core/reader-error
                             :other :leaf}
                      :trigger-error :com.wsscode.pathom.core/reader-error}
                 :com.wsscode.pathom.core/errors {[:go :nest :trigger-error] "Error triggered"
                                                  [:go :trigger-error] "Error triggered"}})

; outputs:

{:go {:key :leaf
      :nest {:trigger-error :com.wsscode.pathom.core/reader-error
             :other :leaf
             :com.wsscode.pathom.core/errors {:trigger-error "Error triggered"}}
      :trigger-error :com.wsscode.pathom.core/reader-error
      :com.wsscode.pathom.core/errors {:trigger-error "Error triggered"}}}
----

Notice that we don't have the root `::p/errors` anymore, instead it is placed at the
same level of the error attribute. So the path `[::p/errors [:go :nest :trigger-error]]`
turns into `[:go :nest ::p/errors :trigger-error]`. This makes very easy to pull the
error on the client-side.

== Dispatch helpers [[dispatch-helpers]]

Using multi-methods is a good way to make open readers, `pathom` provides helpers for two common dispatch strategies:
`key-dispatch` and `entity-dispatch`. Here is a pattern that I often use on parsers:

```clojure
(ns pathom-docs.dispatch-helpers
  (:require [com.wsscode.pathom.core :as p]))

(def cities
  {"Recife"    {:city/name "Recife" :city/country "Brazil"}
   "São Paulo" {:city/name "São Paulo" :city/country "Brazil"}})

(def city->neighbors
  {"Recife" [{:neighbor/name "Boa Viagem"}
             {:neighbor/name "Piedade"}
             {:neighbor/name "Casa Amarela"}]})

; this will dispatch according to the ast dispatch-key
(defmulti computed p/key-dispatch)

; use virtual attributes to handle data not present on the maps, like computed attributes, relationships, and globals
(defmethod computed :city/neighbors [env]
  (let [name (p/entity-attr! env :city/name)]
    (p/join-seq env (city->neighbors name))))

; an example of global, same as before but without any dependency on the entity
(defmethod computed :city/all [env]
  (p/join-seq env (vals cities)))

; remember to return ::p/continue by default so non-handled cases can flow
(defmethod computed :default [_] ::p/continue)

; just to make easy to re-use, our base entity reader consists of a map reader + virtual attributes
(def entity-reader [p/map-reader computed])

; dispatch for entity keys, eg: [:user/by-id 123]
(defmulti entity-lookup p/entity-dispatch)

(defmethod entity-lookup :city/by-name [env]
  ; the ident-value helper extracts the value part from the ident, as "Recife" in [:city/by-name "Recife"]
  (let [city (get cities (p/ident-value env))]
    (p/join city env)))

(defmethod entity-lookup :default [_] ::p/continue)

(def parser
  (p/parser {::p/plugins [(p/env-plugin {::p/reader [p/map-reader computed entity-lookup]})]}))

(parser {} [{:city/all [:city/name]}
            {[:city/by-name "Recife"] [:city/neighbors]}])
; =>
;{:city/all [#:city{:name "Recife"} #:city{:name "São Paulo"}]
; [:city/by-name "Recife"] #:city{:neighbors [#:neighbor{:name "Boa Viagem"}
;                                             #:neighbor{:name "Piedade"}
;                                             #:neighbor{:name "Casa Amarela"}]}}
```

== Mutations

To handle mutations, you can send the `:mutate` param to the parser.

[source,clojure]
----
(ns com.wsscode.pathom.book.mutation
  (:require [com.wsscode.pathom.core :as p]
            [fulcro.client.primitives :as fp]))

(defmulti my-mutate fp/dispatch)

(defmethod my-mutate `do-operation [{:keys [state]} _ params]
  (swap! state update :history conj {:op :operation :params params}))

(def parser (p/parser {:mutate my-mutate}))

(comment
  (let [state (atom {:history []})]
    (parser {:state state} [`(do-operation {:foo "bar"})
                            `(do-operation {:buz "baz"})])
    @state)
  ; => {:history [{:op :operation, :params {:foo "bar"}}
  ;               {:op :operation, :params {:buz "baz"}}]}
  )
----

== Request Caching [[RequestCaching]]

NOTE: Before 2.2.0 you had to include the `p/request-cache` plugin into your plugin list, since 2.2.0 this is no longer nescessary,
it's always available

As your queries grow, there are more and more optimizations that you can do avoid unnecessary IO or heavy computations. Here we are going to talk about a `request cache`, which is a fancy name for an atom that is initialized on every query and stays on the environment so you can share the cache across nodes. Let's see how we can use that to speed up our query processing:

```clojure
(ns pathom-docs.request-cache
  (:require [com.wsscode.pathom.core :as p]))

(defn my-expensive-operation [env]
  ; the cache key can be anything; if we were had an extra
  ; variable here, like some id, a good cache key would be
  ; like: [::my-expensive-operation id]
  (p/cached env :my-key
    ; we are going to send an atom with an int so that we can count
    ; how many times this was called
    (let [counter (:counter env)]
      ; a secondary sign if cache is working, let's make a delay
      (Thread/sleep 1000)
      ; increment and return
      (swap! counter inc))))

(def computed
  {:cached my-expensive-operation})

; a reader that just flows, until it reaches a leaf
(defn flow-reader [{:keys [query] :as env}]
  (if query
    (p/join env)
    :leaf))

(def parser
  (p/parser {::p/plugins [(p/env-plugin {::p/reader [computed
                                                     flow-reader]})]}))

(time
  (parser {:counter (atom 0)}
          [:x :y :cached
           {:z [:foo {:bar [:cached]} :cached]}]))
; "Elapsed time: 1006.760165 msecs"
; =>
; {:x      :leaf
;  :y      :leaf
;  :cached 1
;  :z      {:foo    :leaf
;           :bar    {:cached 1}
;           :cached 1}}
```

Remember this cache is **per request**, so after a full query gets finished, the atom is discarded. If you want to make a cache that's more durable (that retains information across requests), check the [[Plugins|Plugins]] documentation for more information on how to do that.

== Plugins

Pathom allows a parser to have a collection of plugins that modify its behavior. Plugins is a top-level option when creating the parser, and the value is a vector of plugins:

```
(def parser (p/parser {::p/plugins [...]}))
```

In this section we'll be using a few plugins to make our lives easier.

Plugins set code that wraps some of pathom operations, a plugin is a map where you bind
keys from event names to functions. They work on `wrap` fashion, kind like `ring` wrappers.
Here is what a plugin looks like:

```clojure
(ns pathom-docs.plugin-example
  (:require [com.wsscode.pathom.core :as p]))

(def my-plugin
  ; the ::p/wrap-parser entry point wraps the entire parser,
  ; this means it wraps the operation that runs once on each
  ; query that runs with the parser
  {::p/wrap-parser
   (fn [parser]
     ; here you can initialize stuff that runs only once per
     ; parser, like a durable cache across requests
     (fn [env tx]
       ; here you could initialize per-request items, things
       ; that needs to be set up once per query as we do on
       ; request cache, or the error atom to accumulate errors

       ; in this case, we are doing nothing, just calling the
       ; previous parser, a pass-through wrapper if you may
       (parser env tx)))

   ; this wraps the read function, meaning it will run once for
   ; each recursive parser call that happens during your query
   ::p/wrap-read
   (fn [reader]
     (fn [env]
       ; here you can wrap the parse read, in pathom we use this
       ; on the error handler to do the try/catch per node, also
       ; the profiler use this point to calculate the time spent
       ; on a given node

       ; this is also a good point to inject custom read keys if
       ; you need to, the profile plugin, for example, can capture
       ; the key ::p.profile/profile and export the current profile
       ; information
       (reader env)))
   ::p/wrap-mutate
      (fn [mutate]
        (fn [env k params]

          ; here you can wrap the mutation, in pathom we use this
          ; on the error handler to do the try/catch per node, also
          ; the profiler use this point to calculate the time spent
          ; on a given node

          ; this is also a good point to inject custom mutation keys,
          ; or perform any other pre/post mutation actions
          (mutate env k params)))})
```

The plugin engine replaces the old `process-reader` in a much more powerful way. If you want to check a real example look for the source for the built-in plugins, they are quite small and yet powerful tools (grep for `-plugin` on the repository to find all of them).

=== The Environment Plugin

Typically the parsing environment will need to include things you create and inject every time you parse a query (e.g. a
database connection) and some parser-related things (e.g. the reader) that might be the same all the time.

In the earlier example we created the parser and then *explicitly* supplied a reader to the environment every time we
called it. In cases where there are specific things that you'd always like included in the environment we can instead
use the plugin system to pre-set them for every parse.

So, in our prior example we had:

```
(def parser (p/parser {}))
```

and every call to the parser needed an explicit reader: `(parser {::p/reader computed} [:hello])`

The `p/env-plugin` is a parser plugin that automatically merges a map of configuration into the parsing environment every time the parser is called. Thus, our earlier example can be converted to:

```
(def parser (p/parser {::p/plugins [(p/env-plugin {::p/reader computed})]}))
```

and now each call to the parser needs nothing in the env on each invocation: `(parser {} [:hello])`.

Providing an environment is such a common operation that there is a shortcut to set it up:

```
(def parser (p/parser {::p/env {::p/reader computed}}))
```

The `::p/env` option to the parser tells it to install the `env-plugin` with the given configuration.

=== Example: Shard switch

For a more practical example, let's say we are routing in a micro-service architecture
and our parser needs to be shard-aware. Let's write a plugin that anytime it sees a `:shard`
param on a query; and it will update the `:shard` attribute on the environment and send
it down, providing that shard information for any node downstream.

```clojure
(ns pathom-docs.plugin-shard
  (:require [com.wsscode.pathom.core :as p]))

; a reader that just flows, until it reaches a leaf
(defn flow-reader [{:keys [query] :as env}]
  (if query
    (p/join env)
    :leaf))

(def shard-reader
  ; Clojure neat tricks, let's just fetch the shard
  ; from the environment when :current-shard is asked
  {:current-shard :shard})

(def shard-plugin
  {::p/wrap-read
   (fn [reader]
     (fn [env]
       ; try to get a new shard from the query params
       (let [new-shard (get-in env [:ast :params :shard])]
         (reader (cond-> env new-shard (assoc :shard new-shard))))))})

(def parser
  (p/parser {::p/plugins [(p/env-plugin {::p/reader [shard-reader flow-reader]})
                          ; use our shard plugin
                          shard-plugin]}))

(parser {:shard "global"}
        '[:a :b :current-shard
          {(:go-s1 {:shard "s1"})
           ; notice it flows down
           [:x :current-shard {:y [:current-shard]}]}
          :c
          {(:go-s2 {:shard "s2"})
           [:current-shard
            ; we can override at any point
            {(:now-s3 {:shard "s3"})
             [:current-shard]}]}])
; =>
; {:a             :leaf
;  :b             :leaf
;  :current-shard "global"
;  :go-s1         {:x :leaf :current-shard "s1" :y {:current-shard "s1"}}
;  :c             :leaf
;  :go-s2         {:current-shard "s2" :now-s3 {:current-shard "s3"}}}
```

== Testing #TODO

== Placeholders

Flattening your data makes more convient for the use because it increases connection
of the data, facilitating the access. But sometimes when developing using interfaces the
UI will require some structuring. For example, let's say you have a user that participates
in a group, so you can access `:user/id`, `:user/name`, `:group/id` and `:group/name`.

Then we a component to render the group header.

```clojure
(fp/defsc GroupHeaderView [_ _]
  {:ident [:group/id]
   :query [:group/id :group/name]})
```

Now it's time to create a component for the user, but we want to use the `GroupHeaderView`
to display the user group header. In Fulcro this means from the user we need to make
a join to query for the `GroupHeaderView`, something like:


[source,clojure]
----
(fp/defsc UserImageView [_ _]
  {:ident [:user/id :user/id]
   :query [:user/id :user/name
           {??? (fp/get-query GroupView)}]})
----

To fill in the `???`, he trick is to make some namespaces special, they make an edge on
a graph that keeps the same context as the previous node.
This way we can convienetly reshape the data to give it more structure.

If you look at the parser default configuration, we set the key `::p/placeholder-prefixes #{">"}` in the
environment. This set will be used by the `p/placeholder-env-reader` and make a join using the given
key while maintaining the context. Plugin and reader implementors can take advantage of
this available information (placeholder namespaces) so the can handle accordinly.

== Tracing

Pathom `2.2.0` provides a replacement for the old profiler. The old profiler works
by wrapping the calls to the Pathom reader and measuring the time around that, this is
limiting because then you only have one measure per attribute.

The new tracer works as a event stream, you can inject log events at any time, events
might have duration or not (even for events with start and finish, they are recorded as
separated events and are combined in a post-processing operation).

This enables detailed logs to understand what happened during the processing of a query, and
pathom core already has some system level tracing logs that go automatically, and you
can add yours.

To enable the tracing you must add the plugin `p/trace-plugin` to your parser plugins vector.

=== Logging custom events

To log custom events you use the function `com.wsscode.pathom.trace/trace`.

Here is an example parser with some interesting tracing details, run the query to have
a look:

[source,clojure]
----
include::../src-docs/com/wsscode/pathom/book/tracing/demo.cljs[]
----

++++
<div x-app="interactive-parser" data-parser="tracing.demo1" class="loader">
[:com.wsscode.pathom.book.tracing.demo/root-dep
 :com.wsscode.pathom.book.tracing.demo/root-dep-err]
</div>
<div class="space"></div>
++++

== Profiling [DEPRECATED, prefer the tracing]

It's good to know how your queries are performing, and breaking it down by nodes is an excellent level to reason about how your queries are doing. Pathom provides a plugin to make this measurement easy to do:

```clojure
(ns pathom-docs.profile
  (:require [com.wsscode.pathom.core :as p]
            [com.wsscode.pathom.profile :as p.profile]))

(def computed
  ; to demo delays, this property will take some time
  {:expensive (fn [{:keys [query] :as env}]
                (Thread/sleep 300)
                (if query
                  (p/join env)
                  :done))})

(defn flow-reader [{:keys [query] :as env}]
  (if query
    (p/join env)
    :leaf))

; starting the parser as usual
(def parser
  (p/parser {::p/plugins [(p/env-plugin {::p/reader [computed flow-reader]})
                          ; include the profile plugin
                          p.profile/profile-plugin]}))

(parser {}
        ; run the things
        [:a :b {:expensive [:c :d {:e [:expensive]}]}
         ; profile plugin provide this key, when you ask for it you get the
         ; information, be sure to request this as the last item on your query
         ::p.profile/profile])
; =>
; {:a                  :leaf
;  :b                  :leaf
;  :expensive          {:c :leaf
;                       :d :leaf
;                       :e {:expensive :done}}
;  ::p.profile/profile {:a         0
;                       :b         0
;                       :expensive {:c               1
;                                   :d               0
;                                   :e               {:expensive 304
;                                                     ::p.profile/self 304}
;                                   ::p.profile/self 611}}}
```

Looking at the profile results, you see the query values, and at the edges is the `ms` time taken to process that node. When the node has children, a `::p.profile/self` indicates the time for the node itself (including children).

If you like to print a flame-graph of this output, you can use some d3 libraries on the web, I recommend the [d3 flame graph from spierman](https://github.com/spiermar/d3-flame-graph). Pathom has a function to convert the profile data to the format accepted by that library:

```clojure
(-> (parser {}
            ; let's add more things this time
            [:a {:b [:g {:expensive [:f]}]}
             {:expensive [:c :d {:e [:expensive]}]}
             ::p.profile/profile])
    ; get the profile
    ::p.profile/profile
    ; generate the name/value/children format
    p.profile/profile->nvc)
; =>
; {:name     "Root"
;  :value    910
;  :children [{:name ":a" :value 0}
;             {:name     ":b"
;              :value    305
;              :children [{:name ":g" :value 0} {:name ":expensive" :value 304 :children [{:name ":f" :value 1}]}]}
;             {:name     ":expensive"
;              :value    605
;              :children [{:name ":c" :value 0}
;                         {:name ":d" :value 1}
;                         {:name ":e" :value 301 :children [{:name ":expensive" :value 300}]}]}]}
```

And then use that data to generate the flame graph:

![Profile demo](https://github.com/wilkerlucio/pathom/blob/master/doc-examples/images/profile-flame-demo.png)

== Path tracking

As you go deep in your parser `pathom` track record of the current path taken, it's available at `::p/path` at any time. It's a vector containing the current path from the root, the current main use for it is regarding error reporting and profiling.

```clojure
(ns pathom-docs.path-tracking
  (:require [com.wsscode.pathom.core :as p]))

(def where-i-am-reader
  {:where-am-i (fn [{::p/keys [path]}] path)})

; a reader that just flows, until it reaches a leaf
(defn flow-reader [{:keys [query] :as env}]
  (if query
    (p/join env)
    :leaf))

(def parser (p/parser {::p/plugins [(p/env-plugin {::p/reader [where-i-am-reader
                                                               flow-reader]})]}))

(parser {} [{:hello [:some {:friend [:place :where-am-i]}]}])
;=>
;{:hello {:some   :leaf
;         :friend {:place      :leaf
;                  :where-am-i [:hello :friend :where-am-i]}}}
```

== Async parsing [[AsyncParsing]]

NOTE: Nowadays the parallel parser is the recommended one to use because of the query
strategy, but all the concepts presented here for async parser also applies to the
parallel parser, which is async.

If you want to write parsers to run in Javascript environments, then async operations are the norm. The async
parser is a version of the parser were you can return core async channels from the readers instead of raw
values. This allows for the creation of parsers that do network requests or any other async operation.
The async parser is still semantically a *serial* parser, and it will have the same flow characteristics
of the regular parser (the order or resolution is preserved).

To write an async parser we use the `p/async-parser` function. Here is an example:

[source,clojure]
----
include::../src-docs/com/wsscode/pathom/book/async/intro.cljs[]
----

Try the example:

++++
<div x-app="interactive-parser" data-parser="async.intro" class="loader">
[:foo :async-info]
</div>
<div class="space"></div>
++++

The core plugins work normally with the async parser, so error and profiling will work as expected.

=== Error propagation

When an exception occurs inside a core async channel the error is triggered as part of the channel exception handler.
That doesn't compose very well, and for the parser needs it's better if we have something more like the async/await
pattern used on JS environments. Pathom provides some macros to help making this a simple thing, instead of using
`go` and `<!`, use the `go-catch` and `<?` macros, as in the following example:

[source,clojure]
----
include::../src-docs/com/wsscode/pathom/book/async/error_propagation.cljs[]
----

++++
<div x-app="interactive-parser" data-parser="async.error-propagation" class="loader">
[:foo :async-info :async-error :com.wsscode.pathom.profile/profile]
</div>
<div class="space"></div>
++++

Use `com.wsscode.common.async-clj` for Clojure and `com.wsscode.common.async-cljs` for ClojureScript. If you writing a
cljc file, use the following:

[source,clojure]
----
[#?(:clj  com.wsscode.common.async-clj
    :cljs com.wsscode.common.async-cljs)
 :refer [go-catch <?]]
----

=== JS Promises

In JS world most of the current async responses comes as promises, you can use the `<!p` macro to read from promises
inside `go` blocks as if they were channels. Example:

[source,clojure]
----
include::../src-docs/com/wsscode/pathom/book/async/js_promises.cljs[]
----

++++
<div x-app="interactive-parser" data-parser="async.js-promises" class="loader">
[:dog.ceo/random-dog-url]
</div>
<div class="space"></div>
++++

= GraphQL Integration [[GraphQL]]

Pathom provides a collection of utilities to integrate with GraphQL.

== Raw components

One simple usage you can get from pathom is the ability to translate EQL queries into GraphQL queries.
To do so you can use the function link:https://cljdoc.org/d/com.wsscode/pathom/CURRENT/api/com.wsscode.pathom.graphql#query->graphql[query->graphql].

[source,clojure]
----
(pg/query->graphql [:foo]) ; => query { foo }
----

`query->graphql` can take an options argument to configure some settings:

* `::pg/js-name`: a function that will take a keyword prop and return the name string to be used in the GraphQL side
* `::pg/ident-transform`: a function that will convert an ident in a selector + params

If you want to process the query yourself, using `query->graphql` is a nice way to express the GraphQL
queries without having to using strings in Clojure.

Here you can play with the `query->graphql` function, use the buttons to load examples:

++++
<div x-app="edn-graphql-converter"></div>
++++

=== Idents in GraphQL

In GraphQL, when you want to load some entity, the path usually goes from some root accessor that
determines which type of entity is gonna be returned, plus a parameter (usually some id) to
specifify the entry. For example, to load some user you might write a query like:

[source,graphql]
----
query {
  user(id: 42) {
    name
  }
}
----

You can write it similar in EQL as:

[source,clojure]
----
[{(:user {:id 42})
  [:name]}]
----

When you need to load multiple things at once, GraphQL provides an aliasing feature:

[source,graphql]
----
query {
  first: user(id: 42) {
    name
  }

  second: user(id: 424) {
    name
  }
}
----

To generate that kind of query with EQL you can use special parameters:

[source,clojure]
----
[{(:user {::pg/alias "first" :id 42})
  [:name]}

 {(:user {::pg/alias "second" :id 424})
   [:name]}]
----

The parameter will be removed from the list, and the alias will be created. If you don't
like the syntax, since this is just Clojure data we can make some helper around:

[source,clojure]
----
(defn aliased [alias key]
  (eql/update-property-param key assoc ::pg/alias alias))

[{(aliased "first" '(:user {:id 42}))
  [:name]}

 {(aliased "second" '(:user {:id 424}))
   [:name]}]
----

Not that much different, but you can be more creative and design your favorite API for it.

So far we just used the params to express an entity request, but in EQL we also have another
way to express identity, via idents.

If you are not familiar with the ident concept, you can imagine it as a way to point to some specific
entity, an ident is takes the form of a vector with two elements, the first element will
determine the "identity type", which is always a keyword, and on the second element you have the "identity value", which can be
any EDN value.

Some applied example of EQL idents:

* Datomic to use as link:http://blog.datomic.com/2014/02/datomic-lookup-refs.html[lookup refs]
to quickly find some node data from some unique attribute.
* Fulcro uses it to link:http://book.fulcrologic.com/#_the_secret_sauce_normalizing_the_database[automatic normalization].
* Pathom uses it as a way to <<SingleInputs,provide initial data context>>.

The ident concept doesn't exist in GraphQL, but still can we try to translate it.

What Pathom does then is get the most common case, that is a single entry point with a
single parameter, and extract that from a qualified ident using the following syntax:

NOTE: qualified ident means the ident keyword is qualified, example: `[:user/id 123]` is
qualified because `:user/id` has a namespace.

[source,clojure]
----
[:user/id 42]
; (namespace :user/id) -> gives the graphql entry point
; (name :user/id) -> gives the param name
; 42 -> gives the param value
----

So the previous ident turns in:

[source,graphql]
----
query { _user_id_42: user(id: 42) }
----

Note that it also created an alias automatically, this way you can write queries using
multiple similar idents and they will end up in different names:

[source,clojure]
----
[{[:user/id 42] [:name]}
 {[:user/id 48] [:name]}]
----

Turns in:

[source,graphql]
----
query {
  _user_id_42: user(id: 42) {
    name
  }
  _user_id_48: user(id: 48) {
    name
  }
}
----

In some cases one param is not enough, there is a supported `And` notation:

[source,clojure]
----
[{[:user/idAndname [42 "foo"]] [:name]}]
----

But to be honest, that just looks bad, if you need more than one param is better just to
don't use an ident for direct translation, still this can be useful if you need a quick
and dirty way to access some multi-param in an ident fashion.

You can customize this ident translation behavior by providing `::pg/ident-transform` to
the `pg/query->graphql` call, here is the code of the default implementation so you can
understand what a translation mean:

[source,clojure]
----
(defn ident-transform [[key value]]
  (let [fields (if-let [field-part (name key)]
                 (str/split field-part #"-and-|And") ["id"])
        value  (if (vector? value) value [value])]
    (if-not (= (count fields) (count value))
      (throw (ex-info "The number of fields on value needs to match the entries" {:key key :value value})))
    {::selector (-> (namespace key) (str/split #"\.") last)
     ::params   (zipmap fields value)}))
----

IMPORTANT: Pathom GraphQL + Connect integration handles idents in a different way than
describe in the previous section, to understand how the connect ident integration is
done check <<GraphqlConnectIdents,this section>>.

== Fulcro Integration

There are two main ways in which to use Pathom + GraphQL + Fulcro:

. Simple: Use utilities to convert queries/mutations to GraphQL, and parse the responses. This
gives you a quick and easy interface to existing GraphQL APIs, but is not extensible.
. Advanced: Integrate with Connect.  This method pulls the GraphQL schema into Connect indexes with various
benefits: Tools give better support (e.g. query autocompletion within Fulcro Inspect), and you can
add your own client-side resolvers that can derive new shapes/data for the API, making it possible
to shape the external API to your local UI whims.

In both cases Pathom includes implementations of Fulcro Remotes, so you can easily drop GraphQL
support into a Fulcro application as a remote!

This chapter assumes you're familiar with Pathom's <<AsyncParsing, async support>>.

The namespaces concerned are:

[source,clojure]
----
[com.wsscode.pathom.graphql :as pg]
[com.wsscode.pathom.connect.graphql2 :as pcg]
[com.wsscode.pathom.fulcro.network :as pfn]
----

NOTE: Before Pathom 2.2.12 the default functions to work with GraphQL used to convert
the standard Clojure hyphenated to GraphQL camel case format, but after some user reports
we realized that wasn't a good idea because some names could never be accessed when entry
points started with capital letters. To avoid those problems, since Pathom 2.2.12 we
recommend new implementations that don't transform the names in any way by default, but
at same time provides custom name munging if the user wants to use it. None of the previous
code was changed so library clients will not break with this change, we are just using
new namespaces that use the new simpler way.

=== Simple GraphQL

There is a Fulcro Remote in `pfn/graphql-network` that allows you to easily add plain GraphQL
support to a Fulcro client like so:

```
(fulcro/new-fulcro-client
    :networking
    {:remote
     (pfn/graphql-network2
       {::pfn/url (str "https://api.github.com/graphql?access_token=" token)})})
```

The queries from components have the following rules:

. You can use any namespace on the query keywords.
. The `name` portion of a keyword will be used to send to GraphQL

Mutations on a Simple GraphQL remote have the following rules:

. Mutations can have any namespace. The GraphQL conversion will elide the namespace.

==== Simple GraphQL Example

To demonstrate how easy it is to get a simple application going against an external GraphQL API we'll build a simple
TODO app.  We've already gone to `graph.cool`, and created a GraphQL schema at https://www.graph.cool/ (a back-end
as a service provider).  You can play with the API by entering queries and mutations via their interface
to our endpoint at https://api.graph.cool/simple/v1/cjjkw3slu0ui40186ml4jocgk.

For example, entering this query into the left pane:

```
query {
  allTodoItems {id, title, completed}
}
```

should give you something like this (people play with this, so yours will be different):

```
{
  "data": {
    "allTodoItems": [
      {
        "id": "cjjkw7yws06el0135q5sf372s",
        "title": "Write docs on workspaces",
        "completed": true
      }]
  }
}
```

So, you can see we have a root query that we can run to get all todo items, and each one has an id and title. So, we
can write a simple Fulcro tree of components for that query:

```
(defsc TodoItem
  [this props]
  {:ident         [:todo/id :todo/id]
   :query         [:todo/id :todo/title :todo/completed]}
  ...)

(defsc TodoSimpleDemo [this props]
  {:ident         (fn [] [::root "singleton"])
   :query         [{:allTodoItems (fp/get-query TodoItem)}]}
  ...)
```

Notice that on `TodoItem` we namespaced the keys.  This is fine, as the integration code will strip these from the
query. If `TodoSimpleDemo` were your root component, the query for it is *already* compatible with our defined API
when using our GraphQL network:

```
(fulcro/new-fulcro-client
  :started-callback
  (fn [app]
    (df/load app :allTodoItems todo/TodoItem {:target [::root "singleton" :allTodoItems]}))

  :networking
  {:remote (pfn/graphql-network2 "https://api.graph.cool/simple/v1/cjjkw3slu0ui40186ml4jocgk")})
```

Mutations are similarly easy. The network component translates them as discussed earlier, so doing something like
adding a new todo item likes like this:

```
(fm/defmutation createTodoItem [todo]
  (action [env] ...local optimistic stuff...)
  (remote [{:keys [ast]}]
    ;; Don't send the UI-specific params to the server...just the id and title
    (update ast :params select-keys [:todo/id :todo/title])))
```

<<<<<<< HEAD
//The full source is shown below, but hopefully you can see how simple it is to get something
//going pretty quickly.
//
//[source,clojure]
//----
//include::../src-docs/com/wsscode/pathom/book/graphql/fulcro_network/graphql_todo.cljs[]
//----
=======
The full source is shown below, but hopefully you can see how simple it is to get something
going pretty quickly.

[source,clojure]
----
include::../workspaces/src/com/wsscode/pathom/workspaces/graphql/simple_todo_demo.cljs
----
>>>>>>> 7e47747b

=== GraphQL and Connect

The more powerful way to use GraphQL from Pathom is to use it with Connect.  This gives you the basic features
you saw in the simple version, but also gives you a lot more power and extensibility.

The integration has a bit of boilerplate, but it's all relatively simple.  Please make sure you already
understand <<Connect>> before reading this.

==== Keywords and GraphQL – Prefixes

In order to properly generate indexes Connect needs to know how you will prefix them for a given GraphQL endpoint.
From there, the keyword also gives an indication of the "type" and attribute name.

Say we are interfacting with GitHub: we might choose the prefix `github`. Then our keywords would need to be
things like `:github.User/name`.

You will have to formally declare the prefix you've decided on in order to Connect to work.

==== GraphQL Entry Points and Connect Ident Maps [[GraphqlConnectIdents]]

In GraphQL the schema designer indicates what entry points are possible. In GitHub's public API you can, for example,
access a `User` if you know their `login`.  You can access a `Repository` if you know *both* the `owner`
and the repository `name`.

You might wish to take a moment, log into GitHub, and play with these at https://developer.github.com/v4/explorer.

To look at a user, you need something like this:

```
query {
   user(login:"wilkerlucio") {
    createdAt
  }
}
```

To look at a repository, you need something like this:

```
query {
  repository(owner:"wilkerlucio" name:"pathom") {
    createdAt
  }
}
```

Our EDN queries use idents to stand for these kind of entry points.  So, we'd like to be able to translate an EDN query
like this:

```
[{[:github.User/login "wilkerlucio"] [:github.User/createdAt]}]
```

into the GraphQL query above.  This is the purpose of the "Ident Map".  It is a map whose top-level keys are GraphQL
entry point names, and whose value is a map of the attributes required at that entry point associated with
EDN keywords:

```
{ENTRY-POINT-NAME {ATTR connect-keyword
                   ...}
 ...}
```

So, an ident map for the above two GraphQL entry points is:

```
{"user"       {"login" :github.User/login}
 "repository" {"owner" :github.User/login
               "name"  :github.Repository/name}}
```

Installing such an ident map (covered shortly) will enable this feature.

If an entry point requires more than one input (as repository does), then there is no standard EDN ident that can
directly use it.  We'll cover how to handle that in <<MultiInputIdents, Multiple Input Entry Points>>

NOTE: Interestingly, this feature of Pathom gives you an ability on GraphQL that GraphQL itself doesn't have: the ability
to nest an entry point anywhere in the query.  GraphQL only understands entry points at the root of the query, but our EDN
notation allows you to use an ident on a join at any level. Pathom Connect will correctly interpret such a join,
process it against the GraphQL system, and properly nest the result.

==== Setting Up Connect with GraphQL

Now that you understand entry points we can explain the rest of the setup.  A lot of it is just the standard Connect
stuff, but of course there are additions for GraphQL.

First, you need to declare a place to store the indexes, that's because the GraphQL schema will be
loaded asynchronosly later and we need the index reference to add the GraphQL connection.

```
(defonce indexes (atom {}))
```

We need to define the configuration for the GraphQL connection:

```
(def github-gql
  {::pcg/url       (str "https://api.github.com/graphql?access_token=" (ls/get :github-token))
   ::pcg/prefix    "github"
   ::pcg/ident-map {"user"       {"login" :github.User/login}
                    "repository" {"owner" :github.User/login
                                  "name"  :github.Repository/name}}
   ::p.http/driver p.http.fetch/request-async})
```

`::pcg/url`:: The GraphQL API endpoint
`::pcg/prefix`:: The prefix you'll use in your EDN queries and mutations.
`::pcg/ident-map`:: The definition of GraphQL entry points, as discussed previously.
`::p.http/driver`:: A driver that can run HTTP requests.  Used to issue requests (e.g. fetch schema).

NOTE: We're using `ls/get` to pull our github access token from browser local storage so we don't have to check it into
code, and so anyone can use the example unedited. In Chrome, you can set this via
the developer tools "Application" tab (once at the page for your app).  Click on local storage, then add a key value
pair.  The key should be the keyword (typed out), and the value must be a QUOTED token (e.g. "987398ahbckjhbas"). The quotes
are required!

Next, we need to create a parser. This will essentially be basically this:

```
(def parser
  (p/parallel-parser
    {::p/env     {::p/reader               [p/map-reader
                                            pc/parallel-reader
                                            pc/open-ident-reader
                                            p/env-placeholder-reader]
                  ::p/placeholder-prefixes #{">"}
                  ::p.http/driver          p.http.fetch/request-async}
     ::p/mutate  pc/mutate-async
     ::p/plugins [(pc/connect-plugin {; we can specify the index for the connect plugin to use
                                      ; instead of creating a new one internally
                                      ::pc/indexes  indexes})
                  p/error-handler-plugin
                  p/request-cache-plugin
                  p/trace-plugin]}))
```

==== Loading the GraphQL Schema and Creating a Remote

The final setup step is to make sure that you load the GraphQL schema into the Connect indexes. If you're using Fulcro
it looks like this:

```
(new-fulcro-client
  :started-callback
  (fn [app]
    (go-catch
      (try
        (let [idx (<? (pcg/load-index github-gql))]
          (swap! indexes pc/merge-indexes idx))
        (catch :default e (js/console.error "Error making index" e)))))

  :networking
  {:remote (-> (create-parser)
               (pfn/pathom-remote)
               ;; OPTIONAL: Automatically adds profile queries to all outgoing queries, so you see profiling from the parser
               (pfn/profile-remote))}}
```

==== Adding Resolvers

Of course we've done all of this setup so we can make use of (and extend the capabilities of) some GraphQL API.

The normal stuff is trivial: Make EDN queries that ask for the proper attributes in the proper context.

In our example, we might want to list some information about some repositories.  If you remember, repositories
take two pieces of information, and idents can supply only one.

That's ok, we can define a resolver for a root-level Connect property that can pre-establish some repositories
into our context!

```
(pc/defresolver repositories [_ _]
  {::pc/output [{:demo-repos [:github.User/login :github.Repository/name]}]}
  {:demo-repos
   [{:github.User/login "wilkerlucio" :github.Repository/name "pathom"}
    {:github.User/login "fulcrologic" :github.Repository/name "fulcro"}
    {:github.User/login "fulcrologic" :github.Repository/name "fulcro-inspect"}
    {:github.User/login "fulcrologic" :github.Repository/name "fulcro-css"}
    {:github.User/login "fulcrologic" :github.Repository/name "fulcro-spec"}
    {:github.User/login "thheller" :github.Repository/name "shadow-cljs"}]})
```

Remember, once Connect has enough info in a context, it can fill in the remaining details. Our Ident Map indicates
that if we have "user login" and "repository name", then we can get a repository.  Thus, a resolver that outputs
values for the keywords associated with those requirements is sufficient!

Remember to add this resolver definition before the parser, then we have to add this resolver
to our connect system, do that by updating the call to the `connect-plugin`, here is the updated
parser:

```
(def parser
  (p/parallel-parser
    {::p/env     {::p/reader               [p/map-reader
                                            pc/parallel-reader
                                            pc/open-ident-reader
                                            p/env-placeholder-reader]
                  ::p/placeholder-prefixes #{">"}
                  ::p.http/driver          p.http.fetch/request-async}
     ::p/mutate  pc/mutate-async
     ::p/plugins [(pc/connect-plugin {::pc/register repositories ; registering the resolver
                                      ::pc/indexes  indexes})
                  p/error-handler-plugin
                  p/request-cache-plugin
                  p/trace-plugin]}))
```

Now we can run a query on `:demo-repos` like `[{:demo-repos [:github.Repository/createdAt]}]`, and walk the graph
from there to anywhere allowed!

==== Queries

The queries that are supported "out of the box" are those queries that follow the allowed shape of the documented
GraphQL schema for your API.  The EDN queries in Fulcro might look like this:

```
(fp/defsc Repository
  [this {:github.Repository/keys [id nameWithOwner viewerHasStarred]}]
  {:ident [:github.Repository/id :github.Repository/id]
   :query [:github.Repository/id :github.Repository/nameWithOwner :github.Repository/viewerHasStarred]}
  ...)

(fp/defsc GraphqlDemo
  [this {:keys [demo-repos]}]
  {:query [{:demo-repos (fp/get-query Repository)}]}
  (dom/div
    (mapv repository demo-repos)))
```

All of Connect's additinal features (placeholder nodes, augmenting the graph, reshaping) are now also easily
accessible.

==== Fulcro Mutations and Remote

If you're using Fulcro, then the normal method of defining mutations will work if you use the remote shown earlier. You
simply prefix the mutation name with your GraphQL `prefix` and it'll work:

```
(fm/defmutation github/addStar [_]
  (action [{:keys [state ref]}] ...)
  (remote [_] true))
```

IMPORTANT: This is *not* the `defmutation` we showed earlier in the setup. This is Fulcro's `defmutation`.

You can, of course, modify the parameters, do mutation joins, etc.

==== Connect-Based Mutations [[ConnectMutations]]

It is possible that you might want to define a mutation that is *not* on the GraphQL API, but which does some
alternative remote operation.

The notation is the same as for resolvers:

```
(pc/defmutation custom-mutation [_ params]
  {::pc/sym 'custom-mutation         ;; (optional) if provided will be used as mutation symbol, otherwise it will use the def symbol (including namespace)
   ::pc/params [:id {:boo [:y]}]     ;; future autocomplete...noop now
   ::pc/output [:x]}                 ;; future autocomplete...
  ;; can be async or sync.
  (async/go ...))
```

Note: The params and output are currently meant as documentation. In an upcoming version they'll also be leveraged
for tool autocomplete.

The body of the mutation can return a value (sync) or a channel (async).  This means that the custom mutation
could do something like hit an alternate REST API.  This allows you to put in mutations that the async parser understands
and allows to be integrated into a single expression (and API), even though they are not part of the GraphQL API you're
interacting with.

Of course, if you're using Fulcro, then you'll also have to make sure they're OK with the mutation symbolically
(e.g. define a `fm/defmutation` as well).

==== Multiple Input Entry Points [[MultiInputIdents]]

Earlier we talked about how the Ident Map might specify GraphQL endpoints the required more than one
parameter, and the fact that EDN idents only really have a spot for one bit of data beyond
the keyword: `[keyword value]`.

Sometimes we have cases like GitHub's repository entry point where more than one parameter is required.

This can be gracefully handled with EDN query parameters if you modify how Connect processes the query.

Since version `2.2.0` the connect readers `ident-reader` and `open-ident-reader` support the
provision of extra context information using the query parameter `:pathom/context`.

Now, remember that this query:

```
[{[:github.repository/name "n"] [...]}]
```

cannot work because there is only *one* of the required two bits of info (we also need owner).

What we're going to do is allow parameters to make up the difference. If you unfamiliar with them,
you just surround the element of the query in a list and add a map of params, like this:

```
'[{([:github.repository/name "n"] {:x v}) [...]}]
```

Here is how you can use it to query for a pathom in the Github GraphQL API:

```clojure
[{([:github.repository/name "pathom"] {:pathom/context {:github.repository/owner "wilkerlucio"}}) [...]}]
```

The problem, of course, is that this is *really* hard on the eyes.  A bit too much nesting soup, and
you need the quote `'` in order to prevent an attempt to run a function!
But this *is* what we need to allow us to add in more information.  We can clean up the notation by
defining a helper function:

```
(defn repository-ident
  "Returns a parameterized ident that can be used as a join key to directly query a repository."
  [owner name]
  (list [:github.repository/name name] {:pathom/context {:github.user/login owner}}))
```

Now we can write a reasonable query that contains everything we need:

```
[{(repository-ident "joe" "boo") [:github.repository/created-at]}]
```

and we're good to go!

=== Complete GraphQL Connect Example

A complete working example (for workspaces) is shown below:

[source,clojure]
----
include::../workspaces/src/com/wsscode/pathom/workspaces/graphql/github_demo.cljs[]
----

== EDN->GraphQL [[edn_gql]]

Here you can try an interactive convertor. Type your EDN graph query on the left side
and see the GraphQL equivalent been generated on the right.

++++
<div x-app="edn-graphql-converter"></div>
++++

++++
<link rel="stylesheet" type="text/css" href="assets/css/codemirror.css" />
<link rel="stylesheet" type="text/css" href="assets/css/book.css" />
<script src="assets/js/book/main.js"></script>
<!-- Global site tag (gtag.js) - Google Analytics -->
<script async src="https://www.googletagmanager.com/gtag/js?id=UA-3833116-18"></script>
<script>
  window.dataLayer = window.dataLayer || [];
  function gtag(){dataLayer.push(arguments);}
  gtag('js', new Date());

  gtag('config', 'UA-3833116-18');
</script>
++++<|MERGE_RESOLUTION|>--- conflicted
+++ resolved
@@ -2202,17 +2202,18 @@
        ; information
        (reader env)))
    ::p/wrap-mutate
+      ; mutation wrappers require a slightly different pattern
+      ; as the actual mutation comes on an ':action' key
       (fn [mutate]
-        (fn [env k params]
-
-          ; here you can wrap the mutation, in pathom we use this
-          ; on the error handler to do the try/catch per node, also
-          ; the profiler use this point to calculate the time spent
-          ; on a given node
-
-          ; this is also a good point to inject custom mutation keys,
-          ; or perform any other pre/post mutation actions
-          (mutate env k params)))})
+       (fn [env k params]
+         ; inject custom mutation keys, etc here
+         (let [out (mutate env k params)]
+           (cond-> out
+             {:action out}
+             (update :action
+               (fn [action]
+                 (fn []
+                   (action))))))))})
 ```
 
 The plugin engine replaces the old `process-reader` in a much more powerful way. If you want to check a real example look for the source for the built-in plugins, they are quite small and yet powerful tools (grep for `-plugin` on the repository to find all of them).
@@ -2877,15 +2878,6 @@
     (update ast :params select-keys [:todo/id :todo/title])))
 ```
 
-<<<<<<< HEAD
-//The full source is shown below, but hopefully you can see how simple it is to get something
-//going pretty quickly.
-//
-//[source,clojure]
-//----
-//include::../src-docs/com/wsscode/pathom/book/graphql/fulcro_network/graphql_todo.cljs[]
-//----
-=======
 The full source is shown below, but hopefully you can see how simple it is to get something
 going pretty quickly.
 
@@ -2893,7 +2885,6 @@
 ----
 include::../workspaces/src/com/wsscode/pathom/workspaces/graphql/simple_todo_demo.cljs
 ----
->>>>>>> 7e47747b
 
 === GraphQL and Connect
 
