# Change Log

## [2.2.28]
- Fix bounded recursion on parallel parser
- Connect mutations add ::pc/mutation-ast to the env

## [2.2.27]
- When a union path is taken, add the union path to `::p/path`
<<<<<<< HEAD
- Add `p/placeholder-key?` helper
=======
- Fix join with augmented env when entity is an atom
- Support docstring on `pc/defresolver` macro
>>>>>>> 1fdf1429

## [2.2.26]
- Filter GraphQL mutation join queries

## [2.2.25]
- Connect process with skip a resolver in case the desired key is already fulfilled
- Add `com.wsscode.pathom.sugar` namespace with new helpers to quickly define parsers
- Improve handling of external watcher responses in parallel reader
- Add new resolver definition helpers: `constantly-resolver`, `single-attr-resolver` and `single-attr-resolver2`

## [2.2.24]
- Add ::p/root-query to environment

## [2.2.23]
- Small change for performance on previous fix

## [2.2.22]
- Fix `java.lang.UnsupportedOperationException` on external wait situation 

## [2.2.21]
- Add a mechanism to retry long running external waiting on connect parallel reader.
- Fixed issue that made resolvers stuck when depending on a external data in middle of resolver chain
- Fixed counting behavior on max-key-iterations
- Reduced default max-key-iterations to 5
- Support `::p/final` on `p/map-reader` for short circuit processing

## [2.2.20]
- Fixed issue #105, when a resolver gets an error but another concurrent gets a valid value after, the later must be used as the response

## [2.2.19]
- `::pp/processing-recheck-timer` off by default

## [2.2.18]
- Add new `::pp/processing-recheck-timer` option to parallel parser

## [2.2.17]
- Looser spec on `::pc/transform`
- Use `contains?` instead of `find` in map reader to support wider range of custom maps
- BREAKING: Fixed specs, when processing a plan path, use `::pc/plan-path` instead of `::pc/plan` in the env, which is the correct name

## [2.2.16]
- Support tempid? on pathom graphql config, thanks @codonnell!
- Fix return of parallel timeout
- Enable conditional removal of specs using closure defines `{com.wsscode.pathom.misc.INCLUDE_SPECS false}`

## [2.2.15]
- Fix `pc/data->shape` breaking when data has complex keys 
- Fix alias on `p/join-seq-parallel` optimized runs

## [2.2.14]
- Add `p/params` to get params from env
- Include params in cache key
- Support custom inner parser for GraphQL processing

## [2.2.13]
- *** Add attributes index ***
- Fix on join env, ensure ast and query are preserved
- Add `p/ast-properties`
- Customize async cache channel size via `::p/async-request-cache-ch-size` 
- Pathom remote works with sync and async parsers
- Implement `abort` on fulcro network
- Add docstrings to parsers, check it to learn about knobs you can use to tune the parser.
- Add `p/elide-special-outputs` plugin to simplity elision of pathom output specials (::p/reader-error and ::p/not-found)
- Add `p/map-select`, a quick way to run EQL selections on maps

## [2.2.12]
- Add config options for `graphql-network` to support custom headers, thanks @Joe Lane!
- Move core.async and test.check to main dependencies
- Add missing specs for: `::pc/resolve`, `::pc/resolver`, `::pc/mutate` and `::pc/mutation`
- Add `com.wsscode.pathom.connect.graphql2` ns, using raw graphql translations
- Add support for `::gql/alias`

## [2.2.11]
- Fix error propagation for uncached resolvers
- Fix timeout issue case when chained dependencies cause an error in the middle

## [2.2.10]
- Add support for `:pathom/context` on mutations, see `https://wilkerlucio.github.io/pathom/#_mutation_output_context`
- Increase default `::pp/max-key-iterations` to 10
- `p/transduce-maps` check if map is native (fixes issue were fulcro tempids were losing data)

## [2.2.9]
- Fix `compute-paths` generating invalid results

## [2.2.8] (bad! dont use this version!)
- Add `p/pre-process-plugin`
- Fix edge case on compute-paths that could miss a possible path
- Improved counting of attribute loops in parallel parser

## [2.2.7]
- Reduce size of `pc/async-reader2` to support debugging
- Improvements to http diplomat on clojure, thanks @souenzzo!

## [2.2.6]
- Fix p/error-str returning a type instead of string when error has no message or data

## [2.2.5]
- Fix on generative: normalize nested placeholders properly
- Fix: don't capture mutation exception at parser level

## [2.2.4]
- Fix on generative, don't apply transform on join results

## [2.2.3]
- Fix `p/remove-query-wild-card` to maintain query meta
- Query generators support custom rules from query meta
- Query generator proper constraints placeholder nodes

## [2.2.2]
- Fix compute-paths bug when user has more than 3 inputs on a resolver

## [2.2.1]
- `p/swap-entity` now runs the function when entity is not an atom and return the result 
- Faster performance for list processing when query doesn't have a join
- Optimize parallel list processing when entity is data complete upfront 

## [2.2.0]
- No changes from RC5

## [2.2.0-RC5]
- Use edn-query-language library for EQL parsing
- Add `pc/alias-resolver` and `pc/alias-resolver2` helpers
- `p/request-cache-plugin` is now always native, no need to require it manually
- New strategy to ensure same cached resolver is never called twice
- Js fetch adds trace details about http requests
- Support `::pc/transform` in `pc/resolver` and `pc/mutation`
- Add `pc/transform-batch-resolver` helper
- Add `pc/transform-auto-batch` helper
- Add support for alias output properties

## [2.2.0-RC4]
- Add fulcro union branch to fulcro network helpers
- Add `pc/project-query-attributes`
- Fix `p/cached` regarding `nil` values, they were considering `nil` a non cached value

## [2.2.0-RC3]
- Fix spec for `pc/register`

## [2.2.0-RC2]
- Add a timeout safe guard on parallel parser to ensure nothing is holding the whole parser
- Improved path cost calculation, don't count same sym twice, consider cache in multi-step paths
- Fix deadlock situation on reader planning
- `p/post-process-parser-plugin` now handles async

## [2.2.0-RC1]
- Add `pc/defresolver` helper to define a map resolver
- Add `pc/defmutation` helper to define a map mutation
- Add `pc/resolver-dispatch-embedded` to dispatch from the resolver map `::pc/resolve`
- Add `pc/mutation-dispatch-embedded` to dispatch from the mutation map `::pc/mutate`
- Add `pc/batch-restore-sort` helper
- Add `pc/reader2`, new algorithm that uses the path planning from `pc/parallel` reader
- Add `pc/async-reader2`, new algorithm that uses the path planning from `pc/parallel` reader
- Add symbol validation on factories and resolver creation helpers
- Add `pc/project-parent-query-attributes` to facilitate the creation of dynamic resolvers.
- GraphQL integration facilitated using new resolver and mutation maps, [more info]().
- Fixed `pc/async-reader2` bug missing async read on batch processing
- Add `pc/create-thread-pool` with arity 1 to have dynamic thread pool size (managed by core.async)
- Working implementation for `clj-http` http driver. Thanks @souenzzo
- BREAKING! `::pc/mutations` renamed to `::pc/index-mutations` for consistency, only breaks if you manually fiddled with the mutation index
- BREAKING! `pc/connect-plugin` (from beta11) is now a function and works in very different way now, [check docs for more info](https://wilkerlucio.github.io/pathom/DevelopersGuide.html#_2_2_0_beta11_2_2_0_breaking_changes)
- BREAKING! `pc/register` implementation works differently, [check docs for updates](https://wilkerlucio.github.io/pathom/DevelopersGuide.html#_2_2_0_beta11_2_2_0_breaking_changes)
- BREAKING! `::pc/resolvers` renamed to `::pc/register` to better describe it

## [2.2.0-beta14]
- Support arity 1 on `pc/batch-resolver`
- Add `pc/resolver` and `pc/mutation` helpers
- Fix `p/elide-not-found` to retain meta data (thanks @tony.kay!)

## [2.2.0-beta13]
- Fix `open-ident-reader`

## [2.2.0-beta12]
- Connect plugin provide resolvers via `::pc/resolvers` key, making possible to disable their registration
- Fix bug in register when registering sequences

## [2.2.0-beta11]
- Add `open-ident-reader` to connect
- Add `register` to connect
- Add support for extra context with `:pathom/context` param on `pc/ident-reader` and `pc/open-ident-reader`
- Add connect built-in resolvers for indexes and resolver weights
- Remove dependency on `clojure.math.combinatorics` (no more compile warnings!)
- New plugin wrapper `::wrap-parser2`, like `::wrap-parser` but gets the settings for the parser as second argument
- Add support for plugins to inject resolvers
- Add `pc/connect-plugin`
- Add `trace/trace-plugin`
- More efficient batching on parallel processing

## [2.2.0-beta10]
- Fix race condition on parallel parser when some attribute not available could cause all siblings to get not-found
- Support env override at join level

## [2.2.0-beta9]
- Improved caching for batch resolvers
- Fix edge case where parallel connect would lock down in a batch processing when initial inputs have to be realized

## [2.2.0-beta8]
- Limit max resolver weight to avoid infinite weights

## [2.2.0-beta7]
- We only fill all the provided errors when resolver is at tail position, otherwise error only the final field

## [2.2.0-beta6]
- Support trace labels
- Custom styles for trace events

## [2.2.0-beta5]
- Trace time to flush watchers on parallel parser
- Fix GraphQL network with new removed fulcro dep
- Parallel reader will not mark fields as error if the missing attribute is at the edge of the plan
- Add new `p/query-id` function

## [2.2.0-beta4]
- Support `::pc/compute-output` for resolvers with dynamic output
- Implement `::pc/compute-output` on GraphQL connect integration to support it on parallel
- Support GraphQL mutations without a join query
- Export path as part of trace details
- Fix bad handling of break values on resolver returns during parallel connect read

## [2.2.0-beta3]
- `com.wsscode.pathom.graphql` don't depend on Fulcro anymore
- Improve weight recalculation on parallel connect
- Try different paths when some fails during resolver picking
- Fix mutation error propagation on parallel parser
- Report errors on call resolver failure trace

## [2.2.0-beta2]
- Expose details data on d3-tree trace
- Move `trace-plugin` impl to trace ns

## [2.2.0-beta1]
- 🎉 Parallel parser!
- Parallel connect support
- New tracing support (parsing process details as a event log)
- Algorithms to detect connect paths ahead of time (`pc/compute-paths`)
- EDN->GraphQL, use literal value from `::graphql/on` (don't apply `js-name`)
- Fix many CLJS warnings due to async macros
- new async helpers: `go-promise`, `<!maybe`, `<!!maybe`
- `join` and `join-seq` helpers now enforce that entities are atoms

## [2.1.3]
- Batches will make input distinct to avoid querying same thing multiple times

## [2.1.2]
- Proper cache errors to avoid re-calling resolvers that returned errors

## [2.1.1]
- Fix spec for `::pc/output` to support instrumented calls with unions

## [2.1.0]
- WARNING: before this version, when you return `nil` the value would not be present in the output, from this version it is
- Fixes connect dependency case when return contains `nil` values
- Default `::p/union-path` will make for convenient use of unions with connect (before it use to trigger an error)
- Support indexing unions on connect
- Support inline unions on `query->graphql`
- Add `p/update-attribute-param` helper
- Add `p/transduce-children` helper

## [2.0.19]
- Fix previous kind implementation

## [2.0.18]
- Support kind as keyword or strings on connect graphql index

## [2.0.17]
- Fixes for cljdoc setup

## [2.0.16]
- Improved `lift-placeholders` helper, correct merge placeholders

## [2.0.15]
- Fix parent-query on sequence joins
- Fix error handler on mutations when error happens on mutate call (before action is generated)
- Add http driver specification alogn with fetch implementation for cljs and clj.http for clj
- Add new helpers to simplify connect integration with GraphQL
- Add new graphql-network for simple GraphQL integration in the front-end
- GraphQL on connect supports placeholder nodes

## [2.0.14]
- Add `pc/mutation-data` helper

## [2.0.13]
- BREAKING: `::pc/wrap-resolver` is now `::pc/wrap-resolve`

## [2.0.12]
- Fix connect compilation on Datomic Ions

## [2.0.11]
- WARNING: Don't trigger errors on connect when inputs can't be met, now it just returns `::p/continue` 
- Add p/optional-attribute (also aliased as p/?) to mark attribute as optional (currently not used)
- Filter batch entries that don't fulfill the input needs

## [2.0.10]
- Safer catch with Throwable in more places

## [2.0.9]
- Processing sequence doesn't stop on placeholder joins

## [2.0.8]
- Catch Throwable instead of Exception on error plugin

## [2.0.7]
- Fix edge case crash on profile plugin

## [2.0.6]
- Improved algorithm for resolver picking on connect, prioritize already cached resolvers
- Expose plugins in environment, allowing then to be used as part of processing
- Support `::pc/wrap-resolver` plugin
- CHANGE: `::pc/args` is now `::pc/params` (there are no features on it, so not breaking, but you must change to get future features)

## [2.0.5]
- Add `sgen/query-props-generator`, this returns an actual generator for a given query.
- Support `sgen/transform-generator` to modify generators globally.

## [2.0.4]
- Fix cljs compilation

## [2.0.3]
- Generators will now strip ui namespaced keys by default (like Fulcro)
- Generators from components now use the component initialization in addition to generated props

## [2.0.2]
- Fix batch queries when batch item input requires resolving

## [2.0.1]
- Fix StackOverflow issue when compiling with `lein-cljsbuild` or `figwheel`

## [2.0.0]
- Add support for mutations on connect
- Sort `pc/data->shape` results on query
- Support easy env providers
- Support `::p/mutate` to define mutation
- Add `pc/batch-resolver` helper
- Support `::p/mutate` key for mutation setup on parser, in addition to `:mutate`
- Consistent `ident->id` value on generators
- Add `::p/parent-join-key` to env on joins
- Many fixes to specs, be happy instrumenting
- Fix `error-str` on CLJS

## [2.0.0-beta6]
- Breaking: batch return have a new simpler interface, check docs

## [2.0.0-beta5]
- Support N+1 batch optimization on Connect

## [2.0.0-beta4]
- Support mutation result customation on generators
- Fix: on connect, reader should continue if resolver doesn't return a requested value
- Fix: sync mutation errors were not returning the result, thanks Mitchel!

## [2.0.0-beta3]
- Major improvement on query generators, now every part is fully customizable
- New: common.async
- Breaking: removed old async helpers from `com.wsscode.common.async`
- Breaking: removed async namespace
- Breaking: removed connect/spec inference, must be set on `p.connect/add`
- Independent parser: pathom now uses internal implementation for the parser
- Async parser: now pathom and all the built-in features have full async support
- Add: `p/ident-join-reader`
- Add: connect `pc/resolver-factory`

## [2.0.0-beta2]
- Add: specs for the EDN query syntax
- Add: specs query AST
- Add: support bounded recursive queries on join
- Add: map-db readers (read like fulcro db->tree)
- Add: `post-process-parser-plugin` helper
- Add: sort-plugin
- Connect supports custom dispatch, enabling ClojureScript usage (via `::p.connect/resolver-dispatch`)
- Support bounded and unbounded queries to translate using `query->graphql`
- Support custom dispatch function to call resolvers on `Connect`
- Add: `p/entity-attr`, non throwing version of `p/entity-attr!`

## [2.0.0-beta1]
- Add: `connect.test` namespace for automatic testing of `connect` resolvers
- Pathom now depends on Fulcro instead of Om.next for primitives
- Error plugin support for mutations
- Add: `raise-mutation-result-plugin` to unwrap the `:result` on mutations, making it simpler
- Fix: bug on `merge-queries` when merging plain attribute with joined attribute
- Add names to plugin functions so they get easier to see on stack traces

## [1.0.0-beta12]
- Fix specs, now it can run with instrumentation on
- Add `p/raise-errors` helper
- Add `fn-network` on fulcro to create networks from a function

## [1.0.0-beta11]
- Plugin engine supports wrapping mutations
- Profile plugin measures mutations
- Add TransformNetwork to fulcro network
- Add `p/elide-items`
- Ignore `::p/reader-error` responses on connect processing

## [1.0.0-beta10]
- New: `::p/parent-query` support, to enable siblings optimizations
- Changed: in graphql ident, `by-` is no longer applicable
- Changed: connect index names
- Changed: namespace pathom.merge is deprecated, merge-queries lives on core now

## [1.0.0-beta9]
- Renamed: `profile->flame-graph` is now `profile->nvc`
- Changed: now we use `:key` instead of `:dispatch-key` on map reader and map dispatcher
- Entity can be an atom, will be automatically deferred when `p/entity` is called.
- Add `connect` namespace, connect provides a high level reader to connect attributes for automatic resolving.
- Add `gen` namespace containing helpers to do generation based on queries

## [1.0.0-beta8]
- New: `p/parser`, this supports the new plugin structure
- New: `p/error-handler-plugin`
- New: `p/async-plugin`, enabling full async without needing to use specialized readers
- New: `p/request-cache-plugin` to do common per-request caching
- `p/entity` accepts second parameter to do ensure args in one step
- New: `p/entity!` to get an entity forcing attributes requirement, so you get better error messages when they are not
  available
- Renamed: `placeholder-node` to `placeholder-reader` (old name still works)
- New: `p/map-reader*`
- New: `::p/union-path` supports computed keys and custom functions
- New: `p/entity-attr!` to get a single entity property (can be computed).
- Deprecated: `ast-key-id`

This is a major change in terms of initialization, instead of
running your `om/parser` now you should use `p/parser` that supports
the new plugin structure.

## [1.0.0-beta7]
- Add async parser helpers
- Fix `js-obj-reader` default `js-value-transform`
- Use `:dispatch-key` on `map-reader`
- GraphQL mutation: when given empty subquery, try to infer id
- GraphQL supports ident transform
- Merge queries support
- Add Fulcro network helper - GraphQL network
- Add Fulcro network helper - Batch network
- Add elide-ast-nodes helper
- Async placeholder nodes
- Profile helpers
- `join-seq` appends item index to `::p/path`
- LocalNetwork helper to use local async parser

## [1.0.0-beta6]
- `p/join-seq` always returns a vector
- removed `fdef` from specs, currently it was preventing instrumented functions to run, more investigation needed

## [1.0.0-beta5]
- Support `p/join` with arity 2, adding entity
- Handle union queries on `p/join`

## [1.0.0-beta4]
- Initial public release<|MERGE_RESOLUTION|>--- conflicted
+++ resolved
@@ -1,4 +1,8 @@
 # Change Log
+
+## [2.3.0-DEV]
+- New Advanced Graph Query Planner
+- Add `p/placeholder-key?` helper
 
 ## [2.2.28]
 - Fix bounded recursion on parallel parser
@@ -6,12 +10,8 @@
 
 ## [2.2.27]
 - When a union path is taken, add the union path to `::p/path`
-<<<<<<< HEAD
-- Add `p/placeholder-key?` helper
-=======
 - Fix join with augmented env when entity is an atom
 - Support docstring on `pc/defresolver` macro
->>>>>>> 1fdf1429
 
 ## [2.2.26]
 - Filter GraphQL mutation join queries
