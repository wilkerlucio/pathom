# Change Log

<<<<<<< HEAD
## [2.0.15]
- Fix parent-query on sequence joins
=======
## [2.0.14]
- Add `pc/mutation-data` helper

## [2.0.13]
- BREAKING: `::pc/wrap-resolver` is now `::pc/wrap-resolve`

## [2.0.12]
- Fix connect compilation on Datomic Ions

## [2.0.11]
- WARNING: Don't trigger errors on connect when inputs can't be met, now it just returns `::p/continue` 
- Add p/optional-attribute (also aliased as p/?) to mark attribute as optional (currently not used)
- Filter batch entries that don't fulfill the input needs

## [2.0.10]
- Safer catch with Throwable in more places
>>>>>>> a133f316

## [2.0.9]
- Processing sequence doesn't stop on placeholder joins

## [2.0.8]
- Catch Throwable instead of Exception on error plugin

## [2.0.7]
- Fix edge case crash on profile plugin

## [2.0.6]
- Improved algorithm for resolver picking on connect, prioritize already cached resolvers
- Expose plugins in environment, allowing then to be used as part of processing
- Support `::pc/wrap-resolver` plugin
- CHANGE: `::pc/args` is now `::pc/params` (there are no features on it, so not breaking, but you must change to get future features)

## [2.0.5]
- Add `sgen/query-props-generator`, this returns an actual generator for a given query.
- Support `sgen/transform-generator` to modify generators globally.

## [2.0.4]
- Fix cljs compilation

## [2.0.3]
- Generators will now strip ui namespaced keys by default (like Fulcro)
- Generators from components now use the component initialization in addition to generated props

## [2.0.2]
- Fix batch queries when batch item input requires resolving

## [2.0.1]
- Fix StackOverflow issue when compiling with `lein-cljsbuild` or `figwheel`

## [2.0.0]
- Add support for mutations on connect
- Sort `pc/data->shape` results on query
- Support easy env providers
- Support `::p/mutate` to define mutation
- Add `pc/batch-resolver` helper
- Support `::p/mutate` key for mutation setup on parser, in addition to `:mutate`
- Consistent `ident->id` value on generators
- Add `::p/parent-join-key` to env on joins
- Many fixes to specs, be happy instrumenting
- Fix `error-str` on CLJS

## [2.0.0-beta6]
- Breaking: batch return have a new simpler interface, check docs

## [2.0.0-beta5]
- Support N+1 batch optimization on Connect

## [2.0.0-beta4]
- Support mutation result customation on generators
- Fix: on connect, reader should continue if resolver doesn't return a requested value
- Fix: sync mutation errors were not returning the result, thanks Mitchel!

## [2.0.0-beta3]
- Major improvement on query generators, now every part is fully customizable
- New: common.async
- Breaking: removed old async helpers from `com.wsscode.common.async`
- Breaking: removed async namespace
- Breaking: removed connect/spec inference, must be set on `p.connect/add`
- Independent parser: pathom now uses internal implementation for the parser
- Async parser: now pathom and all the built-in features have full async support
- Add: `p/ident-join-reader`
- Add: connect `pc/resolver-factory`

## [2.0.0-beta2]
- Add: specs for the EDN query syntax
- Add: specs query AST
- Add: support bounded recursive queries on join
- Add: map-db readers (read like fulcro db->tree)
- Add: `post-process-parser-plugin` helper
- Add: sort-plugin
- Connect supports custom dispatch, enabling ClojureScript usage (via `::p.connect/resolver-dispatch`)
- Support bounded and unbounded queries to translate using `query->graphql`
- Support custom dispatch function to call resolvers on `Connect`
- Add: `p/entity-attr`, non throwing version of `p/entity-attr!`

## [2.0.0-beta1]
- Add: `connect.test` namespace for automatic testing of `connect` resolvers
- Pathom now depends on Fulcro instead of Om.next for primitives
- Error plugin support for mutations
- Add: `raise-mutation-result-plugin` to unwrap the `:result` on mutations, making it simpler
- Fix: bug on `merge-queries` when merging plain attribute with joined attribute
- Add names to plugin functions so they get easier to see on stack traces

## [1.0.0-beta12]
- Fix specs, now it can run with instrumentation on
- Add `p/raise-errors` helper
- Add `fn-network` on fulcro to create networks from a function

## [1.0.0-beta11]
- Plugin engine supports wrapping mutations
- Profile plugin measures mutations
- Add TransformNetwork to fulcro network
- Add `p/elide-items`
- Ignore `::p/reader-error` responses on connect processing

## [1.0.0-beta10]
- New: `::p/parent-query` support, to enable siblings optimizations
- Changed: in graphql ident, `by-` is no longer applicable
- Changed: connect index names
- Changed: namespace pathom.merge is deprecated, merge-queries lives on core now

## [1.0.0-beta9]
- Renamed: `profile->flame-graph` is now `profile->nvc`
- Changed: now we use `:key` instead of `:dispatch-key` on map reader and map dispatcher
- Entity can be an atom, will be automatically deferred when `p/entity` is called.
- Add `connect` namespace, connect provides a high level reader to connect attributes for automatic resolving.
- Add `gen` namespace containing helpers to do generation based on queries

## [1.0.0-beta8]
- New: `p/parser`, this supports the new plugin structure
- New: `p/error-handler-plugin`
- New: `p/async-plugin`, enabling full async without needing to use specialized readers
- New: `p/request-cache-plugin` to do common per-request caching
- `p/entity` accepts second parameter to do ensure args in one step
- New: `p/entity!` to get an entity forcing attributes requirement, so you get better error messages when they are not
  available
- Renamed: `placeholder-node` to `placeholder-reader` (old name still works)
- New: `p/map-reader*`
- New: `::p/union-path` supports computed keys and custom functions
- New: `p/entity-attr!` to get a single entity property (can be computed).
- Deprecated: `ast-key-id`

This is a major change in terms of initialization, instead of
running your `om/parser` now you should use `p/parser` that supports
the new plugin structure.

## [1.0.0-beta7]
- Add async parser helpers
- Fix `js-obj-reader` default `js-value-transform`
- Use `:dispatch-key` on `map-reader`
- GraphQL mutation: when given empty subquery, try to infer id
- GraphQL supports ident transform
- Merge queries support
- Add Fulcro network helper - GraphQL network
- Add Fulcro network helper - Batch network
- Add elide-ast-nodes helper
- Async placeholder nodes
- Profile helpers
- `join-seq` appends item index to `::p/path`
- LocalNetwork helper to use local async parser

## [1.0.0-beta6]
- `p/join-seq` always returns a vector
- removed `fdef` from specs, currently it was preventing instrumented functions to run, more investigation needed

## [1.0.0-beta5]
- Support `p/join` with arity 2, adding entity
- Handle union queries on `p/join`

## [1.0.0-beta4]
- Initial public release<|MERGE_RESOLUTION|>--- conflicted
+++ resolved
@@ -1,9 +1,8 @@
 # Change Log
 
-<<<<<<< HEAD
 ## [2.0.15]
 - Fix parent-query on sequence joins
-=======
+
 ## [2.0.14]
 - Add `pc/mutation-data` helper
 
@@ -20,7 +19,6 @@
 
 ## [2.0.10]
 - Safer catch with Throwable in more places
->>>>>>> a133f316
 
 ## [2.0.9]
 - Processing sequence doesn't stop on placeholder joins
