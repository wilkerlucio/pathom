{
  "name": "pathom-book",
  "version": "1.0.0",
  "description": "See https://wilkerlucio.github.io/pathom-book/DevelopersGuide.html",
  "main": "index.js",
  "directories": {
    "doc": "docs"
  },
  "scripts": {
    "test": "echo \"Error: no test specified\" && exit 1"
  },
  "repository": {
    "type": "git",
    "url": "git+https://github.com/wilkerlucio/pathom-book.git"
  },
  "author": "",
  "license": "ISC",
  "bugs": {
    "url": "https://github.com/wilkerlucio/pathom-book/issues"
  },
  "homepage": "https://github.com/wilkerlucio/pathom-book#readme",
  "devDependencies": {
<<<<<<< HEAD
    "shadow-cljs": "^2.8.67"
=======
    "shadow-cljs": "^2.8.90"
>>>>>>> 7f5ebe0a
  },
  "dependencies": {
    "codemirror": "^5.34.0",
    "codemirror-graphql": "^0.6.12",
    "create-react-class": "^15.6.3",
    "d3": "^5.8.0",
    "highlight.js": "^9.12.0",
    "intl-messageformat": "^2.2.0",
    "js-yaml": "^3.13.1",
    "lodash": "^4.17.13",
    "parinfer": "^3.12.0",
    "parinfer-codemirror": "^1.4.2",
    "react": "^16.8.6",
    "react-dom": "^16.8.6",
    "react-grid-layout": "^0.16.6",
    "react-icons": "^2.2.7",
    "reakit": "^0.11.1"
  }
}<|MERGE_RESOLUTION|>--- conflicted
+++ resolved
@@ -20,11 +20,7 @@
   },
   "homepage": "https://github.com/wilkerlucio/pathom-book#readme",
   "devDependencies": {
-<<<<<<< HEAD
-    "shadow-cljs": "^2.8.67"
-=======
     "shadow-cljs": "^2.8.90"
->>>>>>> 7f5ebe0a
   },
   "dependencies": {
     "codemirror": "^5.34.0",
