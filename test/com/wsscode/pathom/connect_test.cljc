(ns com.wsscode.pathom.connect-test
  (:require [clojure.test :refer [is are testing]]
            #?(:clj
               [com.wsscode.common.async-clj :refer [go-catch go-promise <!maybe <?]])
            [nubank.workspaces.core :refer [deftest]]
            #?(:clj  [clojure.core.async :as async :refer [go <! <!!]]
               :cljs [cljs.core.async :as async :refer-macros [go] :refer [<!]])
            [com.wsscode.pathom.core :as p]
            [com.wsscode.pathom.connect :as pc]
            [com.wsscode.pathom.connect.test :as pct]
            [com.wsscode.pathom.parser :as pp]
            [com.wsscode.pathom.trace :as pt]
            [com.wsscode.pathom.sugar :as ps]
            [clojure.walk :as walk])
  #?(:clj
     (:import (clojure.lang ExceptionInfo))))

(declare quick-parser)

(def base-indexes (atom {}))

(defonce quick-parser-trace* (atom []))

(defmulti resolver-fn pc/resolver-dispatch)
(def defresolver (pc/resolver-factory resolver-fn base-indexes))

(defmulti mutate-fn pc/mutation-dispatch)
(def defmutation (pc/mutation-factory mutate-fn base-indexes))

(def users
  {1 {:user/id 1 :user/name "Mel" :user/age 26 :user/login "meel"}
   2 {:user/id 2 :user/name "Gin" :user/age 22 :user/login "gin"}})

(def users-login
  {"meel" (get users 1)})

(def user-addresses
  {1 "Live here somewhere"})

(defn inc-counter [{::keys [counters]} key]
  (if counters (swap! counters update key (fnil inc 0))))

(defresolver `user-by-id
  {::pc/input  #{:user/id}
   ::pc/output [:user/name :user/id :user/login :user/age]}
  (fn [env {:keys [user/id] :as input}]
    (inc-counter env ::user-by-id)
    (or (get users id) (throw (ex-info "user not found" {:input input})))))

(defresolver `user-by-login
  {::pc/input  #{:user/login}
   ::pc/output [:user/name :user/id :user/login :user/age]}
  (fn [_ {:keys [user/login]}]
    (or (get users-login login) (throw (ex-info "user not found" {})))))

(defresolver `user-login-from-email
  {::pc/input  #{:user/email}
   ::pc/output [:user/login]}
  (fn [_ {:user/keys [email]}]
    (if (= email "a@b.c")
      {:user/login "meel"})))

(defresolver `user-address
  {::pc/input  #{:user/id}
   ::pc/output [:user/address]}
  (fn [_ {:keys [user/id]}]
    {:user/address (get user-addresses id)}))

(defresolver `user-network
  {::pc/input  #{:user/id}
   ::pc/output [{:user/network [:network/id :network/name]}]}
  (fn [_ {:user/keys [id]}]
    (if (= 1 id)
      {:user/network {:network/id "twitter" :network/name "mell"}})))

(defresolver `global-attr
  {::pc/output [:color]}
  (fn [_ _]
    {:color "purple"}))

(defresolver `dont-cache-me
  {::pc/output [:value]
   ::pc/cache? false}
  (fn [_ _]
    {:value 42}))

(defresolver `change-env
  {::pc/output [{::i-update-env [:foo]}]}
  (fn [env _]
    {::i-update-env {:foo "bar"}
     ::pc/env       (assoc env :new-info "vish")}))

(defresolver `error-value
  {::pc/output [:some-error]}
  (fn [_ _]
    {:some-error ::p/reader-error}))

(defresolver `error-dependent
  {::pc/input  #{:some-error}
   ::pc/output [:error-dep]}
  (fn [_ {:keys [some-error]}]
    ; ignore error, this should not run
    {:error-dep :value}))

(defresolver `nil-value
  {::pc/output [:nil-value]}
  (fn [_ _] {:nil-value nil}))

(defresolver `nil-dependent
  {::pc/input  #{:nil-value}
   ::pc/output [:nil-dep]}
  (fn [_ _] {:nil-dep "nil-dep-value"}))

(defresolver `multi-input
  {::pc/input  #{:need-a :need-b :need-c}
   ::pc/output [:need-combined]}
  (fn [_ {:keys [need-a need-b need-c]}]
    {:need-combined (+ need-a need-b need-c)}))

(def thing-values
  {1 "a"
   2 "b"
   3 "c"
   4 "d"
   5 "e"})

(defresolver `n+1-list
  {::pc/output [{:list-of-things [:thing-id
                                  :other]}]}
  (fn [_ _]
    {:list-of-things [{:thing-id 1
                       :other    "x"}
                      {:thing-id 2}
                      {:thing-id 3}]}))

(defresolver `n+1-list-nested
  {::pc/output [{:list-of-things-nested
                 [{:items [:thing-id
                           :other]}]}]}
  (fn [_ _]
    {:list-of-things-nested
     {:items [{:thing-id 1
               :other    "x"}
              {:thing-id 2}
              {:thing-id 3}]}}))

(defresolver `n+1-list-filtering
  {::pc/output [{:list-of-things-with-missing
                 [:thing-id
                  :other]}]}
  (fn [_ _]
    {:list-of-things-with-missing [{:thing-id 1
                                    :other    "x"}
                                   {:thing-id 2}
                                   {:thing-id 3}
                                   {:filter-me "bar"}
                                   {:thing-id 4}]}))

(defresolver `n+1-batchable
  {::pc/input  #{:thing-id}
   ::pc/output [:thing-value]
   ::pc/batch? true}
  (pc/batch-resolver
    (fn [{::keys [batch-counter]} {:keys [thing-id]}]
      (swap! batch-counter inc)
      {:thing-value (get thing-values thing-id ::p/continue)})
    (fn [{::keys [batch-counter]} many]
      (swap! batch-counter inc)
      (mapv (fn [v] {:thing-value (get thing-values (:thing-id v))}) many))))

(defresolver `n+1-batchable-over-with-chain-deps
  {::pc/input  #{:thing-id :color}
   ::pc/output [:thing-value2]
   ::pc/batch? true}
  (pc/batch-resolver
    (fn [{::keys [batch-counter]} {:keys [thing-id]}]
      (swap! batch-counter inc)
      {:thing-value2 (get thing-values thing-id ::p/continue)})
    (fn [{::keys [batch-counter]} many]
      (swap! batch-counter inc)
      (mapv (fn [v] {:thing-value2 (get thing-values (:thing-id v))}) many))))

(defresolver `batch-serial-after-dep
  {::pc/input  #{:thing-value}
   ::pc/output [:thing-value3]}
  (fn [_ {:keys [thing-value]}]
    {:thing-value3 (str "3-" thing-value)}))

(defresolver `n+1-list-async
  {::pc/output [{:async-list-of-things [:thing-id
                                        :other]}]}
  (fn [_ _]
    (go
      {:async-list-of-things [{:thing-id 1
                               :other    "x"}
                              {:thing-id 2}
                              {:thing-id 3}]})))

(defresolver `n+1-batchable-async
  {::pc/input  #{:thing-id}
   ::pc/output [:async-thing-value]
   ::pc/batch? true}
  (fn [{::keys [batch-counter]} input]
    (swap! batch-counter inc)
    (go
      (if (sequential? input)
        (mapv (fn [v] {:async-thing-value (get thing-values (:thing-id v))}) input)
        {:async-thing-value (get thing-values (:thing-id input) ::p/continue)}))))

(defresolver `n+1-batchable-async-with-chain-deps
  {::pc/input  #{:thing-id :color-async}
   ::pc/output [:async-thing-value2]
   ::pc/batch? true}
  (fn [{::keys [batch-counter]} input]
    (swap! batch-counter inc)
    (go
      (if (sequential? input)
        (mapv (fn [v] {:async-thing-value2 (get thing-values (:thing-id v))}) input)
        {:async-thing-value2 (get thing-values (:thing-id input) ::p/continue)}))))

(def indexes @base-indexes)

(pc/defresolver sample-resolver-test
  "documentation here"
  [_ _]
  {::pc/output [:hello]}
  {})

(deftest test-defresolver
  (is (= (::pc/docstring sample-resolver-test)
         (-> #'sample-resolver-test meta :doc)
         "documentation here")))

(deftest test-resolver-data
  (is (= (dissoc (pc/resolver-data indexes `user-by-id) ::pc/resolve)
         #::pc{:input    #{:user/id}
               :output   [:user/name
                          :user/id
                          :user/login
                          :user/age]
               :provides #:user{:age   {}
                                :id    {}
                                :login {}
                                :name  {}}
               :sym      `user-by-id}))
  (is (= (dissoc (pc/resolver-data {::pc/indexes indexes} `user-by-id) ::pc/resolve)
         #::pc{:input    #{:user/id}
               :output   [:user/name
                          :user/id
                          :user/login
                          :user/age]
               :provides #:user{:age   {}
                                :id    {}
                                :login {}
                                :name  {}}
               :sym      `user-by-id})))

(deftest test-merge-io
  (is (= (pc/merge-io {:user/name {}}
           {:user/name {}})
         {:user/name {}}))
  (is (= (pc/merge-io {:user/name {}}
           {:user/email {}})
         {:user/name  {}
          :user/email {}}))
  (is (= (pc/merge-io {:user/address {}}
           {:user/address {:address/name {}}})
         {:user/address {:address/name {}}}))
  (is (= (pc/merge-io {:user/address {:address/street {}}}
           {:user/address {:address/name {}}})
         {:user/address {:address/name   {}
                         :address/street {}}})))

(deftest test-merge-oir
  (is (= (pc/merge-oir {}
           {})
         {}))
  (is (= (pc/merge-oir {:user/name {#{:user/id} #{'resolver}}}
           {})
         {:user/name {#{:user/id} #{'resolver}}}))
  (is (= (pc/merge-oir {:user/name {#{:user/id} #{'resolver}}}
           {:user/cpf {#{:user/id} #{'resolver}}})
         {:user/name {#{:user/id} #{'resolver}}
          :user/cpf  {#{:user/id} #{'resolver}}}))
  (is (= (pc/merge-oir {:user/name {#{:user/id} #{'resolver}}}
           {:user/name {#{:user/cpf} #{'resolver2}}})
         {:user/name {#{:user/id}  #{'resolver}
                      #{:user/cpf} #{'resolver2}}}))
  (is (= (pc/merge-oir {:user/name {#{:user/id} #{'resolver}}}
           {:user/name {#{:user/id} #{'resolver2}}})
         {:user/name {#{:user/id} #{'resolver
                                    'resolver2}}})))

(deftest test-merge-grow
  (is (= (pc/merge-grow 2 3) 3))
  (is (= (pc/merge-grow 2 nil) 2))
  (is (= (pc/merge-grow {:a 2} nil) {:a 2}))
  (is (= (pc/merge-grow nil {:a 2}) {:a 2}))
  (is (= (pc/merge-grow #{1} #{2}) #{1 2}))
  (is (= (pc/merge-grow {:a 1} {:b 2}) {:a 1 :b 2}))
  (is (= (pc/merge-grow {:a {:b {:c 3}}} {:a {:b {:d 4}}}) {:a {:b {:c 3 :d 4}}})))

(deftest test-merge-indexes
  (is (= (pc/merge-indexes
           {::pc/index-oir {:user/name {#{:user/id} #{'resolver}}}
            ::pc/index-io  {:user/address {:address/street {}}}
            ::pc/idents    #{:customer/id}
            :a-map         {:a 1 :z 0}}
           {::pc/index-oir {:user/name {#{:user/id} #{'resolver2}}}
            ::pc/index-io  {:user/address {:address/name {}}}
            ::pc/idents    #{:customer/cpf}
            :a-map         {:a 2 :c 3}
            :other         "bla"})
         {::pc/index-oir {:user/name {#{:user/id} #{'resolver
                                                    'resolver2}}}
          ::pc/index-io  {:user/address {:address/street {}
                                         :address/name   {}}}
          ::pc/idents    #{:customer/id :customer/cpf}
          :a-map         {:a 2 :c 3 :z 0}
          :other         "bla"})))

(deftest test-output-provides
  (is (= (pc/output-provides [:hello]) [:hello]))
  (is (= (pc/output-provides [{:nested [:hello]}])
         [:nested [:nested :hello]]))
  (is (= (pc/output-provides [{:deep [{:nested [:hello]}]}])
         [:deep
          [:deep :nested]
          [:deep :nested :hello]]))
  (is (= (pc/output-provides {:friend/id  [:friend/id :friend/name]
                              :place/id   [:place/id :place/title]
                              :address/id [:address/id :address/street :address/number]})
         [:friend/id :friend/name
          :place/id :place/title
          :address/id :address/street :address/number]))
  (is (= (pc/output-provides [{:items {:friend/id  [:friend/id :friend/name]
                                       :place/id   [:place/id :place/title]
                                       :address/id [:address/id :address/street :address/number]}}])
         [:items
          [:items :friend/id]
          [:items :friend/name]
          [:items :place/id]
          [:items :place/title]
          [:items :address/id]
          [:items :address/street]
          [:items :address/number]])))

(deftest test-add
  (testing "simple add"
    (is (= (pc/add {} 'user-by-login
             {::pc/input  #{:user/login}
              ::pc/output [:user/name :user/id :user/login :user/age]})
           '#:com.wsscode.pathom.connect{:idents           #{:user/login}
                                         :index-attributes #:user{:age   #:com.wsscode.pathom.connect{:attr-leaf-in   #{user-by-login}
                                                                                                      :attr-output-in #{user-by-login}
                                                                                                      :attr-reach-via {#{:user/login} #{user-by-login}}
                                                                                                      :attribute-id   :user/age}
                                                                  :id    #:com.wsscode.pathom.connect{:attr-leaf-in   #{user-by-login}
                                                                                                      :attr-output-in #{user-by-login}
                                                                                                      :attr-reach-via {#{:user/login} #{user-by-login}}
                                                                                                      :attribute-id   :user/id}
                                                                  :login #:com.wsscode.pathom.connect{:attr-input-in #{user-by-login}
                                                                                                      :attr-leaf-in  #{user-by-login}
                                                                                                      :attr-provides #:user{:age  #{user-by-login}
                                                                                                                            :id   #{user-by-login}
                                                                                                                            :name #{user-by-login}}
                                                                                                      :attribute-id  :user/login}
                                                                  :name  #:com.wsscode.pathom.connect{:attr-leaf-in   #{user-by-login}
                                                                                                      :attr-output-in #{user-by-login}
                                                                                                      :attr-reach-via {#{:user/login} #{user-by-login}}
                                                                                                      :attribute-id   :user/name}}
                                         :index-io         {#{:user/login} #:user{:age   {}
                                                                                  :id    {}
                                                                                  :login {}
                                                                                  :name  {}}}
                                         :index-oir        #:user{:age  {#{:user/login} #{user-by-login}}
                                                                  :id   {#{:user/login} #{user-by-login}}
                                                                  :name {#{:user/login} #{user-by-login}}}
                                         :index-resolvers  {user-by-login #:com.wsscode.pathom.connect{:input    #{:user/login}
                                                                                                       :output   [:user/name
                                                                                                                  :user/id
                                                                                                                  :user/login
                                                                                                                  :user/age]
                                                                                                       :provides #:user{:age   {}
                                                                                                                        :id    {}
                                                                                                                        :login {}
                                                                                                                        :name  {}}
                                                                                                       :sym      user-by-login}}})))

  (testing "multiple inputs"
    (is (= (pc/add {} 'user-by-login
             {::pc/input  #{:user/login :user/group}
              ::pc/output [:user/name :user/id :user/login :user/age]})
           '#:com.wsscode.pathom.connect{:index-attributes {#{:user/group
                                                              :user/login} #:com.wsscode.pathom.connect{:attr-input-in #{user-by-login}
                                                                                                        :attr-provides #:user{:age  #{user-by-login}
                                                                                                                              :id   #{user-by-login}
                                                                                                                              :name #{user-by-login}}
                                                                                                        :attribute-id  #{:user/group
                                                                                                                         :user/login}}
                                                            :user/age      #:com.wsscode.pathom.connect{:attr-leaf-in   #{user-by-login}
                                                                                                        :attr-output-in #{user-by-login}
                                                                                                        :attr-reach-via {#{:user/group
                                                                                                                           :user/login} #{user-by-login}}
                                                                                                        :attribute-id   :user/age}
                                                            :user/group    #:com.wsscode.pathom.connect{:attr-combinations #{#{:user/group
                                                                                                                               :user/login}}
                                                                                                        :attr-input-in     #{user-by-login}
                                                                                                        :attribute-id      :user/group}
                                                            :user/id       #:com.wsscode.pathom.connect{:attr-leaf-in   #{user-by-login}
                                                                                                        :attr-output-in #{user-by-login}
                                                                                                        :attr-reach-via {#{:user/group
                                                                                                                           :user/login} #{user-by-login}}
                                                                                                        :attribute-id   :user/id}
                                                            :user/login    #:com.wsscode.pathom.connect{:attr-combinations #{#{:user/group
                                                                                                                               :user/login}}
                                                                                                        :attr-input-in     #{user-by-login}
                                                                                                        :attr-leaf-in      #{user-by-login}
                                                                                                        :attribute-id      :user/login}
                                                            :user/name     #:com.wsscode.pathom.connect{:attr-leaf-in   #{user-by-login}
                                                                                                        :attr-output-in #{user-by-login}
                                                                                                        :attr-reach-via {#{:user/group
                                                                                                                           :user/login} #{user-by-login}}
                                                                                                        :attribute-id   :user/name}}
                                         :index-io         {#{:user/group
                                                              :user/login} #:user{:age   {}
                                                                                  :id    {}
                                                                                  :login {}
                                                                                  :name  {}}}
                                         :index-oir        #:user{:age   {#{:user/group
                                                                            :user/login} #{user-by-login}}
                                                                  :id    {#{:user/group
                                                                            :user/login} #{user-by-login}}
                                                                  :login {#{:user/group
                                                                            :user/login} #{user-by-login}}
                                                                  :name  {#{:user/group
                                                                            :user/login} #{user-by-login}}}
                                         :index-resolvers  {user-by-login #:com.wsscode.pathom.connect{:input    #{:user/group
                                                                                                                   :user/login}
                                                                                                       :output   [:user/name
                                                                                                                  :user/id
                                                                                                                  :user/login
                                                                                                                  :user/age]
                                                                                                       :provides #:user{:age   {}
                                                                                                                        :id    {}
                                                                                                                        :login {}
                                                                                                                        :name  {}}
                                                                                                       :sym      user-by-login}}})))

  (testing "accumulating and nesting"
    (is (= (-> {}
               (pc/add 'user-by-id
                 {::pc/input  #{:user/id}
                  ::pc/output [:user/name :user/id :user/login :user/age]})
               (pc/add 'user-network
                 {::pc/input  #{:user/id}
                  ::pc/output [{:user/network [:network/id :network/name]}]}))
           '#:com.wsscode.pathom.connect{:idents           #{:user/id}
                                         :index-attributes {:network/id   #:com.wsscode.pathom.connect{:attr-leaf-in   #{user-network}
                                                                                                       :attr-output-in #{user-network}
                                                                                                       :attr-reach-via {[#{:user/id}
                                                                                                                         :user/network] #{user-network}}
                                                                                                       :attribute-id   :network/id}
                                                            :network/name #:com.wsscode.pathom.connect{:attr-leaf-in   #{user-network}
                                                                                                       :attr-output-in #{user-network}
                                                                                                       :attr-reach-via {[#{:user/id}
                                                                                                                         :user/network] #{user-network}}
                                                                                                       :attribute-id   :network/name}
                                                            :user/age     #:com.wsscode.pathom.connect{:attr-leaf-in   #{user-by-id}
                                                                                                       :attr-output-in #{user-by-id}
                                                                                                       :attr-reach-via {#{:user/id} #{user-by-id}}
                                                                                                       :attribute-id   :user/age}
                                                            :user/id      #:com.wsscode.pathom.connect{:attr-input-in #{user-by-id
                                                                                                                        user-network}
                                                                                                       :attr-leaf-in  #{user-by-id}
                                                                                                       :attr-provides {:user/age       #{user-by-id}
                                                                                                                       :user/login     #{user-by-id}
                                                                                                                       :user/name      #{user-by-id}
                                                                                                                       :user/network   #{user-network}
                                                                                                                       [:user/network
                                                                                                                        :network/id]   #{user-network}
                                                                                                                       [:user/network
                                                                                                                        :network/name] #{user-network}}
                                                                                                       :attribute-id  :user/id}
                                                            :user/login   #:com.wsscode.pathom.connect{:attr-leaf-in   #{user-by-id}
                                                                                                       :attr-output-in #{user-by-id}
                                                                                                       :attr-reach-via {#{:user/id} #{user-by-id}}
                                                                                                       :attribute-id   :user/login}
                                                            :user/name    #:com.wsscode.pathom.connect{:attr-leaf-in   #{user-by-id}
                                                                                                       :attr-output-in #{user-by-id}
                                                                                                       :attr-reach-via {#{:user/id} #{user-by-id}}
                                                                                                       :attribute-id   :user/name}
                                                            :user/network #:com.wsscode.pathom.connect{:attr-branch-in #{user-network}
                                                                                                       :attr-output-in #{user-network}
                                                                                                       :attr-reach-via {#{:user/id} #{user-network}}
                                                                                                       :attribute-id   :user/network}}
                                         :index-io         {#{:user/id} #:user{:age     {}
                                                                               :id      {}
                                                                               :login   {}
                                                                               :name    {}
                                                                               :network #:network{:id   {}
                                                                                                  :name {}}}}
                                         :index-oir        #:user{:age     {#{:user/id} #{user-by-id}}
                                                                  :login   {#{:user/id} #{user-by-id}}
                                                                  :name    {#{:user/id} #{user-by-id}}
                                                                  :network {#{:user/id} #{user-network}}}
                                         :index-resolvers  {user-by-id   #:com.wsscode.pathom.connect{:input    #{:user/id}
                                                                                                      :output   [:user/name
                                                                                                                 :user/id
                                                                                                                 :user/login
                                                                                                                 :user/age]
                                                                                                      :provides #:user{:age   {}
                                                                                                                       :id    {}
                                                                                                                       :login {}
                                                                                                                       :name  {}}
                                                                                                      :sym      user-by-id}
                                                            user-network #:com.wsscode.pathom.connect{:input    #{:user/id}
                                                                                                      :output   [#:user{:network [:network/id
                                                                                                                                  :network/name]}]
                                                                                                      :provides #:user{:network #:network{:id   {}
                                                                                                                                          :name {}}}
                                                                                                      :sym      user-network}}})))

  ; disregards the resolver symbol, just testing nesting adding
  (testing "adding resolver derived from global item should be global"
    (is (= (-> {}
               (pc/add `user-by-id
                 {::pc/input  #{}
                  ::pc/output [{:global-item [:x :y]}]})
               (pc/add `user-network
                 {::pc/input  #{:global-item}
                  ::pc/output [{:sub-global [:x :y]}]})
               ::pc/index-io)
           {#{} {:global-item {:x {} :y {}}
                 :sub-global  {:x {} :y {}}}})))

  (testing "adding global attributes"
    (is (= (-> {}
               (pc/add 'globals
                 {::pc/input  #{}
                  ::pc/output [:global-value]}))
           '{::pc/index-resolvers  {globals #::pc{:sym      globals
                                                  :input    #{}
                                                  :output   [:global-value]
                                                  :provides {:global-value {}}}}
             ::pc/index-attributes {#{}           #::pc{:attribute-id  #{}
                                                        :attr-provides {:global-value #{globals}}
                                                        :attr-input-in #{globals}}
                                    :global-value #::pc{:attr-leaf-in   #{globals}
                                                        :attribute-id   :global-value
                                                        :attr-reach-via {#{} #{globals}}
                                                        :attr-output-in #{globals}}}
             ::pc/index-io         {#{} {:global-value {}}}
             ::pc/index-oir        {:global-value {#{} #{globals}}}})))

  (testing "adding union at resolver root"
    (is (= (-> {}
               (pc/add `union-root
                 {::pc/input  #{:entity/id}
                  ::pc/output {:friend/id  [:friend/id :friend/name]
                               :place/id   [:place/id :place/title]
                               :address/id [:address/id :address/street :address/number]}}))
           '{:com.wsscode.pathom.connect/idents #{:entity/id},
             :com.wsscode.pathom.connect/index-attributes
                                                {:address/id
                                                 {:com.wsscode.pathom.connect/attr-leaf-in
                                                                                           #{com.wsscode.pathom.connect-test/union-root},
                                                  :com.wsscode.pathom.connect/attr-output-in
                                                                                           #{com.wsscode.pathom.connect-test/union-root},
                                                  :com.wsscode.pathom.connect/attr-reach-via
                                                                                           {#{:entity/id} #{com.wsscode.pathom.connect-test/union-root}},
                                                  :com.wsscode.pathom.connect/attribute-id :address/id},
                                                 :address/number
                                                 {:com.wsscode.pathom.connect/attr-leaf-in
                                                                                           #{com.wsscode.pathom.connect-test/union-root},
                                                  :com.wsscode.pathom.connect/attr-output-in
                                                                                           #{com.wsscode.pathom.connect-test/union-root},
                                                  :com.wsscode.pathom.connect/attr-reach-via
                                                                                           {#{:entity/id} #{com.wsscode.pathom.connect-test/union-root}},
                                                  :com.wsscode.pathom.connect/attribute-id :address/number},
                                                 :address/street
                                                 {:com.wsscode.pathom.connect/attr-leaf-in
                                                                                           #{com.wsscode.pathom.connect-test/union-root},
                                                  :com.wsscode.pathom.connect/attr-output-in
                                                                                           #{com.wsscode.pathom.connect-test/union-root},
                                                  :com.wsscode.pathom.connect/attr-reach-via
                                                                                           {#{:entity/id} #{com.wsscode.pathom.connect-test/union-root}},
                                                  :com.wsscode.pathom.connect/attribute-id :address/street},
                                                 :entity/id
                                                 {:com.wsscode.pathom.connect/attr-input-in
                                                                                           #{com.wsscode.pathom.connect-test/union-root},
                                                  :com.wsscode.pathom.connect/attr-provides
                                                                                           {:address/id     #{com.wsscode.pathom.connect-test/union-root},
                                                                                            :address/number #{com.wsscode.pathom.connect-test/union-root},
                                                                                            :address/street #{com.wsscode.pathom.connect-test/union-root},
                                                                                            :friend/id      #{com.wsscode.pathom.connect-test/union-root},
                                                                                            :friend/name    #{com.wsscode.pathom.connect-test/union-root},
                                                                                            :place/id       #{com.wsscode.pathom.connect-test/union-root},
                                                                                            :place/title    #{com.wsscode.pathom.connect-test/union-root}},
                                                  :com.wsscode.pathom.connect/attribute-id :entity/id},
                                                 :friend/id
                                                 {:com.wsscode.pathom.connect/attr-leaf-in
                                                                                           #{com.wsscode.pathom.connect-test/union-root},
                                                  :com.wsscode.pathom.connect/attr-output-in
                                                                                           #{com.wsscode.pathom.connect-test/union-root},
                                                  :com.wsscode.pathom.connect/attr-reach-via
                                                                                           {#{:entity/id} #{com.wsscode.pathom.connect-test/union-root}},
                                                  :com.wsscode.pathom.connect/attribute-id :friend/id},
                                                 :friend/name
                                                 {:com.wsscode.pathom.connect/attr-leaf-in
                                                                                           #{com.wsscode.pathom.connect-test/union-root},
                                                  :com.wsscode.pathom.connect/attr-output-in
                                                                                           #{com.wsscode.pathom.connect-test/union-root},
                                                  :com.wsscode.pathom.connect/attr-reach-via
                                                                                           {#{:entity/id} #{com.wsscode.pathom.connect-test/union-root}},
                                                  :com.wsscode.pathom.connect/attribute-id :friend/name},
                                                 :place/id
                                                 {:com.wsscode.pathom.connect/attr-leaf-in
                                                                                           #{com.wsscode.pathom.connect-test/union-root},
                                                  :com.wsscode.pathom.connect/attr-output-in
                                                                                           #{com.wsscode.pathom.connect-test/union-root},
                                                  :com.wsscode.pathom.connect/attr-reach-via
                                                                                           {#{:entity/id} #{com.wsscode.pathom.connect-test/union-root}},
                                                  :com.wsscode.pathom.connect/attribute-id :place/id},
                                                 :place/title
                                                 {:com.wsscode.pathom.connect/attr-leaf-in
                                                                                           #{com.wsscode.pathom.connect-test/union-root},
                                                  :com.wsscode.pathom.connect/attr-output-in
                                                                                           #{com.wsscode.pathom.connect-test/union-root},
                                                  :com.wsscode.pathom.connect/attr-reach-via
                                                                                           {#{:entity/id} #{com.wsscode.pathom.connect-test/union-root}},
                                                  :com.wsscode.pathom.connect/attribute-id :place/title}},
             :com.wsscode.pathom.connect/index-io
                                                {#{:entity/id}
                                                 {:address/id     {},
                                                  :address/number {},
                                                  :address/street {},
                                                  :com.wsscode.pathom.connect/unions
                                                                  {:address/id
                                                                              {:address/id {}, :address/number {}, :address/street {}},
                                                                   :friend/id {:friend/id {}, :friend/name {}},
                                                                   :place/id  {:place/id {}, :place/title {}}},
                                                  :friend/id      {},
                                                  :friend/name    {},
                                                  :place/id       {},
                                                  :place/title    {}}},
             :com.wsscode.pathom.connect/index-oir
                                                {:address/id
                                                 {#{:entity/id} #{com.wsscode.pathom.connect-test/union-root}},
                                                 :address/number
                                                 {#{:entity/id} #{com.wsscode.pathom.connect-test/union-root}},
                                                 :address/street
                                                 {#{:entity/id} #{com.wsscode.pathom.connect-test/union-root}},
                                                 :friend/id
                                                 {#{:entity/id} #{com.wsscode.pathom.connect-test/union-root}},
                                                 :friend/name
                                                 {#{:entity/id} #{com.wsscode.pathom.connect-test/union-root}},
                                                 :place/id
                                                 {#{:entity/id} #{com.wsscode.pathom.connect-test/union-root}},
                                                 :place/title
                                                 {#{:entity/id} #{com.wsscode.pathom.connect-test/union-root}}},
             :com.wsscode.pathom.connect/index-resolvers
                                                {com.wsscode.pathom.connect-test/union-root
                                                 {:com.wsscode.pathom.connect/input    #{:entity/id},
                                                  :com.wsscode.pathom.connect/output   {:address/id [:address/id :address/street :address/number],
                                                                                        :friend/id  [:friend/id :friend/name],
                                                                                        :place/id   [:place/id :place/title]},
                                                  :com.wsscode.pathom.connect/provides {:address/id                        {}
                                                                                        :address/number                    {}
                                                                                        :address/street                    {}
                                                                                        :com.wsscode.pathom.connect/unions {:address/id #:address{:id     {}
                                                                                                                                                  :number {}
                                                                                                                                                  :street {}}
                                                                                                                            :friend/id  #:friend{:id   {}
                                                                                                                                                 :name {}}
                                                                                                                            :place/id   #:place{:id    {}
                                                                                                                                                :title {}}}
                                                                                        :friend/id                         {}
                                                                                        :friend/name                       {}
                                                                                        :place/id                          {}
                                                                                        :place/title                       {}}
                                                  :com.wsscode.pathom.connect/sym      com.wsscode.pathom.connect-test/union-root}}})))

  (testing "adding union child"
    (is (= (-> {}
               (pc/add 'union-child
                 {::pc/input  #{:entity/id}
                  ::pc/output [{:items {:friend/id  [:friend/id :friend/name]
                                        :place/id   [:place/id :place/title]
                                        :address/id [:address/id :address/street :address/number]}}]}))
           '#:com.wsscode.pathom.connect{:idents           #{:entity/id}
                                         :index-attributes {:address/id     #:com.wsscode.pathom.connect{:attr-leaf-in   #{union-child}
                                                                                                         :attr-output-in #{union-child}
                                                                                                         :attr-reach-via {[#{:entity/id}
                                                                                                                           :items] #{union-child}}
                                                                                                         :attribute-id   :address/id}
                                                            :address/number #:com.wsscode.pathom.connect{:attr-leaf-in   #{union-child}
                                                                                                         :attr-output-in #{union-child}
                                                                                                         :attr-reach-via {[#{:entity/id}
                                                                                                                           :items] #{union-child}}
                                                                                                         :attribute-id   :address/number}
                                                            :address/street #:com.wsscode.pathom.connect{:attr-leaf-in   #{union-child}
                                                                                                         :attr-output-in #{union-child}
                                                                                                         :attr-reach-via {[#{:entity/id}
                                                                                                                           :items] #{union-child}}
                                                                                                         :attribute-id   :address/street}
                                                            :entity/id      #:com.wsscode.pathom.connect{:attr-input-in #{union-child}
                                                                                                         :attr-provides {:items            #{union-child}
                                                                                                                         [:items
                                                                                                                          :address/id]     #{union-child}
                                                                                                                         [:items
                                                                                                                          :address/number] #{union-child}
                                                                                                                         [:items
                                                                                                                          :address/street] #{union-child}
                                                                                                                         [:items
                                                                                                                          :friend/id]      #{union-child}
                                                                                                                         [:items
                                                                                                                          :friend/name]    #{union-child}
                                                                                                                         [:items
                                                                                                                          :place/id]       #{union-child}
                                                                                                                         [:items
                                                                                                                          :place/title]    #{union-child}}
                                                                                                         :attribute-id  :entity/id}
                                                            :friend/id      #:com.wsscode.pathom.connect{:attr-leaf-in   #{union-child}
                                                                                                         :attr-output-in #{union-child}
                                                                                                         :attr-reach-via {[#{:entity/id}
                                                                                                                           :items] #{union-child}}
                                                                                                         :attribute-id   :friend/id}
                                                            :friend/name    #:com.wsscode.pathom.connect{:attr-leaf-in   #{union-child}
                                                                                                         :attr-output-in #{union-child}
                                                                                                         :attr-reach-via {[#{:entity/id}
                                                                                                                           :items] #{union-child}}
                                                                                                         :attribute-id   :friend/name}
                                                            :items          #:com.wsscode.pathom.connect{:attr-branch-in #{union-child}
                                                                                                         :attr-output-in #{union-child}
                                                                                                         :attr-reach-via {#{:entity/id} #{union-child}}
                                                                                                         :attribute-id   :items}
                                                            :place/id       #:com.wsscode.pathom.connect{:attr-leaf-in   #{union-child}
                                                                                                         :attr-output-in #{union-child}
                                                                                                         :attr-reach-via {[#{:entity/id}
                                                                                                                           :items] #{union-child}}
                                                                                                         :attribute-id   :place/id}
                                                            :place/title    #:com.wsscode.pathom.connect{:attr-leaf-in   #{union-child}
                                                                                                         :attr-output-in #{union-child}
                                                                                                         :attr-reach-via {[#{:entity/id}
                                                                                                                           :items] #{union-child}}
                                                                                                         :attribute-id   :place/title}}
                                         :index-io         {#{:entity/id} {:items {:address/id                        {}
                                                                                   :address/number                    {}
                                                                                   :address/street                    {}
                                                                                   :com.wsscode.pathom.connect/unions {:address/id #:address{:id     {}
                                                                                                                                             :number {}
                                                                                                                                             :street {}}
                                                                                                                       :friend/id  #:friend{:id   {}
                                                                                                                                            :name {}}
                                                                                                                       :place/id   #:place{:id    {}
                                                                                                                                           :title {}}}
                                                                                   :friend/id                         {}
                                                                                   :friend/name                       {}
                                                                                   :place/id                          {}
                                                                                   :place/title                       {}}}}
                                         :index-oir        {:items {#{:entity/id} #{union-child}}}
                                         :index-resolvers  {union-child #:com.wsscode.pathom.connect{:input    #{:entity/id}
                                                                                                     :output   [{:items {:address/id [:address/id
                                                                                                                                    :address/street
                                                                                                                                    :address/number]
                                                                                                                       :friend/id  [:friend/id
                                                                                                                                    :friend/name]
                                                                                                                       :place/id   [:place/id
                                                                                                                                    :place/title]}}]
                                                                                                     :provides {:items {:address/id                        {}
                                                                                                                        :address/number                    {}
                                                                                                                        :address/street                    {}
                                                                                                                        :com.wsscode.pathom.connect/unions {:address/id #:address{:id     {}
                                                                                                                                                                                  :number {}
                                                                                                                                                                                  :street {}}
                                                                                                                                                            :friend/id  #:friend{:id   {}
                                                                                                                                                                                 :name {}}
                                                                                                                                                            :place/id   #:place{:id    {}
                                                                                                                                                                                :title {}}}
                                                                                                                        :friend/id                         {}
                                                                                                                        :friend/name                       {}
                                                                                                                        :place/id                          {}
                                                                                                                        :place/title                       {}}}
                                                                                                     :sym      union-child}}})))

  (testing "adding mutation"
    (is (= (pc/add-mutation {} 'do-it {})
           {::pc/index-mutations  {'do-it {::pc/sym 'do-it}}
            ::pc/index-attributes {}}))

    (is (= (pc/add-mutation {} 'do-it
             {::pc/params [:thing/id]})
           {::pc/index-mutations  {'do-it {::pc/sym    'do-it
                                           ::pc/params [:thing/id]}}
            ::pc/index-attributes {:thing/id {::pc/attribute-id           :thing/id
                                              ::pc/attr-mutation-param-in #{'do-it}}}}))

    (is (= (pc/add-mutation {} 'do-it
             {::pc/output [:thing/id]})
           {::pc/index-mutations  {'do-it {::pc/sym    'do-it
                                           ::pc/output [:thing/id]}}
            ::pc/index-attributes {:thing/id {::pc/attribute-id            :thing/id
                                              ::pc/attr-mutation-output-in #{'do-it}}}}))

    (is (= (pc/add-mutation {} 'customer/update
             {::pc/params [:customer/id {:customer/address [:address/street]}]
              ::pc/output [:customer/id {:customer/address [:address/id]}]})
           {::pc/index-mutations  {'customer/update {::pc/sym    'customer/update
                                                     ::pc/params [:customer/id {:customer/address [:address/street]}]
                                                     ::pc/output [:customer/id {:customer/address [:address/id]}]}}
            ::pc/index-attributes {:customer/id      {::pc/attribute-id            :customer/id
                                                      ::pc/attr-mutation-param-in  #{'customer/update}
                                                      ::pc/attr-mutation-output-in #{'customer/update}}
                                   :customer/address {::pc/attribute-id            :customer/address
                                                      ::pc/attr-mutation-param-in  #{'customer/update}
                                                      ::pc/attr-mutation-output-in #{'customer/update}}
                                   :address/id       {::pc/attribute-id            :address/id
                                                      ::pc/attr-mutation-output-in #{'customer/update}}
                                   :address/street   {::pc/attribute-id           :address/street
                                                      ::pc/attr-mutation-param-in #{'customer/update}}}}))))

(deftest test-project-query-attributes
  (is (= (pc/project-query-attributes
           {::p/entity   {:user/email ""}
            ::pc/indexes indexes
            :ast         {:key :user/email}}
           [:user/name])
         #{:user/email :user/name :user/login}))

  (is (= (pc/project-query-attributes
           {::p/placeholder-prefixes #{">"}
            ::p/entity               {:user/email ""}
            ::pc/indexes             indexes
            :ast                     {:key :user/email}}
           [{:>/ph [:user/name]}])
         #{:user/email :user/name :user/login})))

(deftest test-project-parent-query-attributes
  (is (= (pc/project-parent-query-attributes
           {::pc/plan        []
            ::p/parent-query [:user/name]
            ::p/entity       {:user/email ""}
            ::pc/indexes     indexes
            :ast             {:key :user/email}})
         #{:user/email :user/name :user/login}))

  (is (= (pc/project-parent-query-attributes
           {::pc/plan                []
            ::p/parent-query         [{:>/ph [:user/name]}]
            ::p/placeholder-prefixes #{">"}
            ::p/entity               {:user/email ""}
            ::pc/indexes             indexes
            :ast                     {:key :user/email}})
         #{:user/email :user/name :user/login})))

(deftest test-attr-alias-name
  (is (= (pc/attr-alias-name :foo :bar)
         'foo->bar))
  (is (= (pc/attr-alias-name :user/id :user/by-id)
         'user_SLASH_id->user_SLASH_by_id)))

(deftest test-alias-resolver
  (let [resolver (pc/alias-resolver :foo :bar)]
    (is (= (dissoc resolver ::pc/resolve)
           {::pc/sym    'foo->bar
            ::pc/alias? true
            ::pc/input  #{:foo}
            ::pc/output [:bar]}))
    (is (= ((::pc/resolve resolver) {} {:foo "value"})
           {:bar "value"}))))

(deftest test-constantly-resolver
  (let [parser (ps/connect-serial-parser [(pc/constantly-resolver :foo "bar")])]
    (is (= (parser {} [:foo])
           {:foo "bar"}))))

(deftest test-single-attr-resolver
  (let [parser (ps/context-parser (ps/connect-serial-parser [(pc/single-attr-resolver :n :x inc)]))]
    (is (= (parser {:n 10} [:x])
           {:x 11}))))

(def parser
  (p/parser {:mutate pc/mutate
             ::p/plugins
                     [(p/env-wrap-plugin #(assoc % ::pc/indexes @base-indexes))
                      (p/env-plugin {::p/reader               [{:cache (comp deref ::p/request-cache)}
                                                               p/map-reader
                                                               {::env #(p/join % %)}
                                                               pc/all-readers
                                                               (p/placeholder-reader ">")]
                                     ::p/placeholder-prefixes #{">"}
                                     ::pc/resolver-dispatch   resolver-fn
                                     ::pc/mutate-dispatch     mutate-fn})
                      p/request-cache-plugin]}))

(def parser-error-catch
  (p/parser {:mutate pc/mutate
             ::p/plugins
                     [(p/env-wrap-plugin #(assoc % ::pc/indexes @base-indexes))
                      (p/env-plugin {::p/reader               [p/map-reader
                                                               pc/all-readers
                                                               (p/placeholder-reader ">")]

                                     ::p/placeholder-prefixes #{">"}
                                     ::pc/resolver-dispatch   resolver-fn
                                     ::pc/mutate-dispatch     mutate-fn})
                      p/error-handler-plugin
                      p/request-cache-plugin]}))

(deftest test-connect-error-cache
  (let [counters (atom {})]
    (parser-error-catch {::counters counters}
      [{[:user/id "invalid"] [:user/name :user/login]}])

    (is (= 1 (::user-by-id @counters)))))

(deftest test-reader
  (testing "reading root entity"
    (is (= (parser {} [:color])
           {:color "purple"})))

  (testing "follows a basic attribute"
    (is (= (parser {::p/entity (atom {:user/id 1})}
             [:user/name])
           {:user/name "Mel"})))

  (testing "follows a basic attribute"
    (is (= (parser {::p/entity (atom {:user/id 1 :user/foo "bar"})}
             [:user/name :cache])
           {:user/name "Mel"
            :cache     {[`user-by-id {:user/id 1} {}] {:user/age   26
                                                       :user/id    1
                                                       :user/login "meel"
                                                       :user/name  "Mel"}}})))

  (testing "follows a basic attribute with params"
    (is (= (parser {::p/entity (atom {:user/id 1 :user/foo "bar"})}
             [(list :user/name {:some "attr"}) :cache])
           {:user/name "Mel"
            :cache     {[`user-by-id {:user/id 1} {:some "attr"}]
                        {:user/age   26
                         :user/id    1
                         :user/login "meel"
                         :user/name  "Mel"}}})))

  (testing "doesn't cache if asked to cache? is false"
    (is (= (parser {} [:value :cache])
           {:value 42
            :cache {}})))

  (testing "can update the environment from the return"
    (is (= (parser {} [{::i-update-env [:foo {::env [:new-info]}]}])
           {::i-update-env {:foo  "bar"
                            ::env {:new-info "vish"}}})))

  (testing "not found when there is no attribute"
    (is (= (parser {::p/entity (atom {:user/id 1})}
             [:user/not-here])
           {:user/not-here ::p/not-found})))

  (testing "not found if requirements aren't met"
    (is (= (parser {::p/entity (atom {})} [:user/name])
           {:user/name ::p/not-found})))

  (testing "error when an error happens"
    (is (thrown-with-msg? #?(:clj clojure.lang.ExceptionInfo :cljs ExceptionInfo) #"user not found"
          (parser {::p/entity (atom {:user/id 999})}
            [:user/name]))))

  (testing "read dependend attributes when neeeded"
    (is (= (parser {::p/entity (atom {:user/login "meel"})}
             [:user/address])
           {:user/address "Live here somewhere"})))

  (testing "deeper level deps"
    (is (= (parser {::p/entity (atom {:user/email "a@b.c"})}
             [:user/address])
           {:user/address "Live here somewhere"})))

  (testing "nested resource"
    (is (= (parser {::p/entity (atom {:user/login "meel"})}
             [{:user/network [:network/id]}])
           {:user/network {:network/id "twitter"}})))

  (testing "ident read"
    (is (= (parser {} [{[:user/id 1] [:user/name]}])
           {[:user/id 1] {:user/name "Mel"}})))

  (testing "ident read with extra context"
    (is (= (parser {} [{'([:user/id 1] {:pathom/context {:need-a 1
                                                         :need-b 2
                                                         :need-c 3}})
                        [:need-combined]}])
           {[:user/id 1] {:need-combined 6}})))

  (testing "read allows for flow"
    (is (= (parser {} [{[:user/id 1] [{:>/alias [:user/name]}]}])
           {[:user/id 1] {:>/alias {:user/name "Mel"}}})))

  (testing "stops processing if entity is nil"
    (is (= (parser {::p/entity (atom {:user/id 2})}
             [{:user/network [:network/id]}])
           {:user/network ::p/not-found})))

  (testing "short circuit error "
    (is (= (parser {} [:error-dep])
           {:error-dep ::p/not-found})))

  (testing "read index"
    (is (= (parser {} [::pc/indexes])
           {::pc/indexes @base-indexes})))

  (testing "depending on value with nil return"
    (is (= (parser {} [:nil-dep])
           {:nil-dep "nil-dep-value"})))

  (testing "n+1 batching"
    (let [counter (atom 0)]
      (is (= (parser {::batch-counter counter} [{:list-of-things [:thing-value]}])
             {:list-of-things [{:thing-value "a"}
                               {:thing-value "b"}
                               {:thing-value "c"}]}))
      (is (= 1 @counter))))

  (testing "n+1 batching filtering"
    (let [counter (atom 0)]
      (is (= (parser {::batch-counter counter} [{:list-of-things-with-missing [(p/? :thing-value)]}])
             {:list-of-things-with-missing [{:thing-value "a"}
                                            {:thing-value "b"}
                                            {:thing-value "c"}
                                            {:thing-value :com.wsscode.pathom.core/not-found}
                                            {:thing-value "d"}]}))
      (is (= 1 @counter))))

  (testing "n+1 batching on placeholders"
    (let [counter (atom 0)]
      (is (= (parser {::batch-counter counter} [{:list-of-things [{:>/pn [:thing-value]}]}])
             {:list-of-things [{:>/pn {:thing-value "a"}}
                               {:>/pn {:thing-value "b"}}
                               {:>/pn {:thing-value "c"}}]}))
      (is (= 1 @counter))))

  (testing "n+1 batching on placeholders deep"
    (let [counter (atom 0)]
      (is (= (parser {::batch-counter counter} [{:list-of-things [{:>/pn [{:>/more [:thing-value]}]}]}])
             {:list-of-things [{:>/pn {:>/more {:thing-value "a"}}}
                               {:>/pn {:>/more {:thing-value "b"}}}
                               {:>/pn {:>/more {:thing-value "c"}}}]}))
      (is (= 1 @counter))))

  (testing "n+1 batching repeated"
    (let [counter (atom 0)]
      (is (= (parser {::batch-counter counter} [{:list-of-things [:thing-value]}])
             {:list-of-things [{:thing-value "a"}
                               {:thing-value "b"}
                               {:thing-value "c"}]}))
      (is (= 1 @counter))))

  (testing "n+1 batching with linked dep"
    (let [counter (atom 0)]
      (is (= (parser {::batch-counter counter} [{:list-of-things [:thing-value2]}])
             {:list-of-things [{:thing-value2 "a"}
                               {:thing-value2 "b"}
                               {:thing-value2 "c"}]}))
      (is (= 1 @counter))))

  (testing "n+1 batching with serial dep"
    (let [counter (atom 0)]
      (is (= (parser {::batch-counter counter} [{:list-of-things-nested [{:items [:thing-value3]}]}])
             {:list-of-things-nested
              {:items [{:thing-value3 "3-a"}
                       {:thing-value3 "3-b"}
                       {:thing-value3 "3-c"}]}}))
      (is (= 1 @counter)))))

(def parser2
  (p/parser {:mutate pc/mutate
             ::p/plugins
                     [(p/env-wrap-plugin #(assoc % ::pc/indexes @base-indexes))
                      (p/env-plugin {::p/reader               [{:cache (comp deref ::p/request-cache)}
                                                               p/map-reader
                                                               {::env #(p/join % %)}
                                                               pc/reader2
                                                               pc/ident-reader
                                                               pc/index-reader
                                                               (p/placeholder-reader ">")]
                                     ::p/placeholder-prefixes #{">"}
                                     ::pc/resolver-dispatch   resolver-fn
                                     ::pc/mutate-dispatch     mutate-fn})
                      p/request-cache-plugin]}))

(defn quick-parser-serial [{::p/keys  [env]
                            ::pc/keys [register]} query]
  (let [trace  (atom [])
        parser (p/parser {::p/env     (merge {::p/reader               [p/map-reader
                                                                        pc/reader2
                                                                        pc/open-ident-reader
                                                                        p/env-placeholder-reader]
                                              ::pt/trace*              trace
                                              ::p/placeholder-prefixes #{">"}}
                                             env)
                          ::p/mutate  pc/mutate
                          ::p/plugins [(pc/connect-plugin {::pc/register register})
                                       p/error-handler-plugin
                                       p/request-cache-plugin
                                       p/trace-plugin]})
        res    (parser {} query)]
    (reset! quick-parser-trace* @trace)
    res))

(deftest test-reader2
  (testing "reading root entity"
    (is (= (parser2 {} [:color])
           {:color "purple"})))

  (testing "follows a basic attribute"
    (is (= (parser2 {::p/entity (atom {:user/id 1})}
             [:user/name])
           {:user/name "Mel"})))

  (testing "follows a basic attribute"
    (is (= (parser2 {::p/entity (atom {:user/id 1 :user/foo "bar"})}
             [:user/name :cache])
           {:user/name "Mel"
            :cache     {[`user-by-id {:user/id 1} {}] {:user/age   26
                                                       :user/id    1
                                                       :user/login "meel"
                                                       :user/name  "Mel"}}})))

  (testing "doesn't cache if asked to cache? is false"
    (is (= (parser2 {} [:value :cache])
           {:value 42
            :cache {}})))

  (testing "can update the environment from the return"
    (is (= (parser2 {} [{::i-update-env [:foo {::env [:new-info]}]}])
           {::i-update-env {:foo  "bar"
                            ::env {:new-info "vish"}}})))

  (testing "not found when there is no attribute"
    (is (= (parser2 {::p/entity (atom {:user/id 1})}
             [:user/not-here])
           {:user/not-here ::p/not-found})))

  (testing "not found if requirements aren't met"
    (is (= (parser2 {::p/entity (atom {})} [:user/name])
           {:user/name ::p/not-found})))

  (testing "error when an error happens"
    (is (thrown-with-msg? #?(:clj clojure.lang.ExceptionInfo :cljs ExceptionInfo) #"user not found"
          (parser2 {::p/entity (atom {:user/id 999})}
            [:user/name]))))

  (testing "read dependend attributes when neeeded"
    (is (= (parser2 {::p/entity (atom {:user/login "meel"})}
             [:user/address])
           {:user/address "Live here somewhere"})))

  (testing "deeper level deps"
    (is (= (parser2 {::p/entity (atom {:user/email "a@b.c"})}
             [:user/address])
           {:user/address "Live here somewhere"})))

  (testing "nested resource"
    (is (= (parser2 {::p/entity (atom {:user/login "meel"})}
             [{:user/network [:network/id]}])
           {:user/network {:network/id "twitter"}})))

  (testing "ident read"
    (is (= (parser2 {} [{[:user/id 1] [:user/name]}])
           {[:user/id 1] {:user/name "Mel"}})))

  (testing "ident read with extra context"
    (is (= (parser2 {} [{'([:user/id 1] {:pathom/context {:need-a 1
                                                          :need-b 2
                                                          :need-c 3}})
                         [:need-combined]}])
           {[:user/id 1] {:need-combined 6}})))

  (testing "read allows for flow"
    (is (= (parser2 {} [{[:user/id 1] [{:>/alias [:user/name]}]}])
           {[:user/id 1] {:>/alias {:user/name "Mel"}}})))

  (testing "stops processing if entity is nil"
    (is (= (parser2 {::p/entity (atom {:user/id 2})}
             [{:user/network [:network/id]}])
           {:user/network ::p/not-found})))

  (testing "short circuit error "
    (is (thrown-with-msg? #?(:clj clojure.lang.ExceptionInfo :cljs ExceptionInfo) #"Insufficient resolver output"
          (parser2 {} [:error-dep]))))

  (testing "read index"
    (is (= (parser2 {} [::pc/indexes])
           {::pc/indexes @base-indexes})))

  (testing "depending on value with nil return"
    (is (= (parser2 {} [:nil-dep])
           {:nil-dep "nil-dep-value"})))

  (testing "n+1 batching"
    (let [counter (atom 0)]
      (is (= (parser2 {::batch-counter counter} [{:list-of-things [:thing-value]}])
             {:list-of-things [{:thing-value "a"}
                               {:thing-value "b"}
                               {:thing-value "c"}]}))
      (is (= 1 @counter))))

  (testing "n+1 batching filtering"
    (let [counter (atom 0)]
      (is (= (parser2 {::batch-counter counter} [{:list-of-things-with-missing [:thing-value]}])
             {:list-of-things-with-missing [{:thing-value "a"}
                                            {:thing-value "b"}
                                            {:thing-value "c"}
                                            {:thing-value :com.wsscode.pathom.core/not-found}
                                            {:thing-value "d"}]}))
      (is (= 1 @counter))))

  (testing "n+1 batching on placeholders"
    (let [counter (atom 0)]
      (is (= (parser2 {::batch-counter counter} [{:list-of-things [{:>/pn [:thing-value]}]}])
             {:list-of-things [{:>/pn {:thing-value "a"}}
                               {:>/pn {:thing-value "b"}}
                               {:>/pn {:thing-value "c"}}]}))
      (is (= 1 @counter))))

  (testing "n+1 batching on placeholders deep"
    (let [counter (atom 0)]
      (is (= (parser2 {::batch-counter counter} [{:list-of-things [{:>/pn [{:>/more [:thing-value]}]}]}])
             {:list-of-things [{:>/pn {:>/more {:thing-value "a"}}}
                               {:>/pn {:>/more {:thing-value "b"}}}
                               {:>/pn {:>/more {:thing-value "c"}}}]}))
      (is (= 1 @counter))))

  (testing "n+1 batching repeated"
    (let [counter (atom 0)]
      (is (= (parser2 {::batch-counter counter} [{:list-of-things [:thing-value]}])
             {:list-of-things [{:thing-value "a"}
                               {:thing-value "b"}
                               {:thing-value "c"}]}))
      (is (= 1 @counter))))

  (testing "n+1 batching with linked dep"
    (let [counter (atom 0)]
      (is (= (quick-parser-serial {::p/env       {::batch-counter counter}
                                   ::pc/register [(pc/resolver 'list
                                                    {::pc/output [{:list-of-things [:thing-id
                                                                                    :other]}]}
                                                    (fn [_ _]
                                                      {:list-of-things [{:thing-id 1}
                                                                        {:thing-id 2}
                                                                        {:thing-id 3}]}))
                                                  (pc/resolver 'color
                                                    {::pc/output [:color]}
                                                    (fn [_ _]
                                                      {:color "purple"}))
                                                  (pc/resolver 'thing-value2
                                                    {::pc/input  #{:thing-id :color}
                                                     ::pc/output [:thing-value]
                                                     ::pc/batch? true}
                                                    (pc/batch-resolver
                                                      (fn [{::keys [batch-counter]} {:keys [thing-id]}]
                                                        (swap! batch-counter inc)
                                                        {:thing-value (get thing-values thing-id ::p/continue)})
                                                      (fn [{::keys [batch-counter]} many]
                                                        (swap! batch-counter inc)
                                                        (mapv (fn [v] {:thing-value (get thing-values (:thing-id v))}) many))))]}
               [{:list-of-things [:thing-value]}])
             {:list-of-things [{:thing-value "a"}
                               {:thing-value "b"}
                               {:thing-value "c"}]}))

      (is (= @counter 1))))

  (testing "n+1 batching with serial dep"
    (let [counter (atom 0)]
      (is (= (parser2 {::batch-counter counter} [{:list-of-things-nested [{:items [:thing-value3]}]}])
             {:list-of-things-nested
              {:items [{:thing-value3 "3-a"}
                       {:thing-value3 "3-b"}
                       {:thing-value3 "3-c"}]}}))
      (is (= 1 @counter)))))

(comment
  (parser2 {::batch-counter (atom 0)} [{:list-of-things-nested [{:items [:thing-value3]}]}]))

(defmutation 'call/op
  {::pc/output [:user/id]}
  (fn [env input]
    (with-meta {:user/id 1} {:x 1})))

(defmutation 'call/op-tmpids
  {::pc/output [:user/id]}
  (fn [env {:keys [user/id]}]
    {:user/id                          1
     :fulcro.client.primitives/tempids {id 1}}))

(swap! base-indexes assoc-in
  [::pc/index-mutations 'call/op-alias] {::pc/sym    'call/op
                                         ::pc/output [:user/id]})

(deftest test-resolver->output
  (testing "uses compute-output when available"
    (is (= (pc/resolver->output {:foo         [:bar]
                                 ::pc/indexes {::pc/index-resolvers {'a {::pc/compute-output (fn [env] (:foo env))}}}} 'a)
           [:bar])))
  (testing "uses output when available"
    (is (= (pc/resolver->output {::pc/indexes {::pc/index-resolvers {'a {::pc/output [:a :b]}}}} 'a)
           [:a :b]))))

(deftest test-mutate
  (testing "calling simple operation"
    (is (= (parser {} ['(call/op {})])
           {'call/op {:user/id 1}})))

  (testing "operation metadata is preserved"
    (is (= (meta ('call/op (parser {} ['(call/op {})])))
           {:x 1})))

  (testing "calling simple operation aliased"
    (is (= (parser {} ['(call/op-alias {})])
           {'call/op-alias {:user/id 1}})))

  (testing "navigating on the mutation result"
    (is (= (parser {} [{'(call/op {}) [:user/id :user/name]}])
           {'call/op {:user/id 1, :user/name "Mel"}})))

  (testing "throw error on not found"
    (is (thrown-with-msg? #?(:clj clojure.lang.ExceptionInfo :cljs ExceptionInfo) #"Mutation not found"
          (parser {} ['(call/non-op {})]))))

  (testing "global mutation keys"
    (is (= (parser {::pc/mutation-join-globals [:fulcro.client.primitives/tempids]}
             [{'(call/op-tmpids {:user/id 333})
               [:user/id]}])
           '{call/op-tmpids {:fulcro.client.primitives/tempids {333 1}, :user/id 1}})))

  (testing "pathom output context"
    (is (= (parser {} ['(call/op {:pathom/context {:some/info "data"}})])
           '{call/op {:user/id 1 :some/info "data"}}))

    (is (= (parser {} '[{(call/op {:pathom/context {:user/id 2}})
                         [:user/name]}])
           '{call/op {:user/name "Gin"}}))))

(defresolver `global-async-reader
  {::pc/output [:color-async]}
  (fn [_ _]
    (go
      {:color-async "blue"})))

(defresolver `from-color-async
  {::pc/input  #{:color-async}
   ::pc/output [:color-async2]}
  (fn [_ {:keys [color-async]}]
    {:color-async2 (str color-async "-derived")}))

(defresolver `env-data
  {::pc/output [:env-data]}
  (fn [{:keys [env-x]} _]
    {:env-data env-x}))

(defmutation 'call/op-async
  {::pc/output [:user/id]}
  (fn [env input]
    (go
      {:user/id 1})))

(defmutation 'call/augment-env
  {}
  (fn [env _]
    {:user/id 1
     ::p/env  (assoc env :env-x 42)}))

(def async-parser
  (p/async-parser {:mutate
                   pc/mutate-async

                   ::p/plugins
                   [(p/env-wrap-plugin #(assoc % ::pc/indexes @base-indexes))
                    (p/env-plugin {::p/reader             [p/map-reader pc/all-async-readers]
                                   ::pc/resolver-dispatch resolver-fn
                                   ::pc/mutate-dispatch   mutate-fn})
                    p/request-cache-plugin]}))

#?(:clj
   (deftest test-reader-async
     (testing "read async"
       (is (= (async/<!! (async-parser {} [:color-async]))
              {:color-async "blue"}))
       (is (= (async/<!! (async-parser {} [:color-async2]))
              {:color-async2 "blue-derived"})))
     (testing "n+1 batching"
       (let [counter (atom 0)]
         (is (= (async/<!! (async-parser {::batch-counter counter} [{:async-list-of-things [:async-thing-value]}]))
                {:async-list-of-things [{:async-thing-value "a"}
                                        {:async-thing-value "b"}
                                        {:async-thing-value "c"}]}))
         (is (= 1 @counter))))

     (testing "n+1 batching with chain deps"
       (let [counter (atom 0)]
         (is (= (async/<!! (async-parser {::batch-counter counter} [{:async-list-of-things [:async-thing-value2]}]))
                {:async-list-of-things [{:async-thing-value2 "a"}
                                        {:async-thing-value2 "b"}
                                        {:async-thing-value2 "c"}]}))
         (is (= 1 @counter))))))

#?(:clj
   (deftest test-mutate-async
     (testing "call mutation and parse response"
       (is (= (async/<!! (async-parser {} [{'(call/op-async {}) [:user/id :user/name]}]))
              {'call/op-async {:user/id 1, :user/name "Mel"}}))

       (testing "augmenting env"
         (is (= (async/<!! (async-parser {} [{'(call/augment-env {}) [:env-data :user/name]}]))
                '{call/augment-env {:env-data 42, :user/name "Mel"}}))))

     (testing "pathom output context"
       (is (= (async/<!! (async-parser {} ['(call/op {:pathom/context {:some/info "data"}})]))
              '{call/op {:user/id 1 :some/info "data"}})))

     (testing "mutation ast is available in the env"
       (is (= (quick-parser
                {::pc/register [(pc/resolver 'my-example
                                  {::pc/output [:x]}
                                  (fn [env _]
                                    {:x (-> env ::pc/mutation-ast :key)}))

                                (pc/mutation 'change
                                  {}
                                  (fn [_ _]
                                    {:y 46}))]}
                '[{(change {}) [:x]}])
              '{change {:x change}})))))

(def index
  #::pc{:index-io {#{:customer/id}                                         #:customer{:external-ids  {}
                                                                                      :cpf           {}
                                                                                      :email         {}
                                                                                      :boletos       #:boleto{:customer-id  {}
                                                                                                              :beneficiary  #:beneficiary{:branch-number  {}
                                                                                                                                          :account-number {}
                                                                                                                                          :document       {}
                                                                                                                                          :bank           {}
                                                                                                                                          :id             {}}
                                                                                                              :id           {}
                                                                                                              :seu-numero   {}
                                                                                                              :nosso-numero {}
                                                                                                              :bank         {}}
                                                                                      :address-line1 {}
                                                                                      :id            {}
                                                                                      :printed-name  {}
                                                                                      :account-id    {}}
                   #{:customer/account-id}                                 #:customer{:beneficiary #:beneficiary{:id             {}
                                                                                                                 :bank           {}
                                                                                                                 :branch-number  {}
                                                                                                                 :account-number {}
                                                                                                                 :document       {}}}
                   #{:boleto/seu-numero :boleto/nosso-numero :boleto/bank} #:boleto{:registration {}}
                   #{:boleto/customer-id}                                  #:boleto{:customer #:customer{:id {}}}
                   #{:customer/cpf}                                        #:customer{:cpf   {}
                                                                                      :email {}
                                                                                      :name  {}
                                                                                      :id    {}}}
        :idents   #{:customer/cpf :customer/account-id :customer/id :boleto/customer-id}})

(def index+globals
  (assoc-in index [::pc/index-io #{}]
    {:color       {}
     :random-dude {:dude/address {:address/id {}}}}))

(deftest test-batch-restore-sort
  (is (= (pc/batch-restore-sort {::pc/inputs [{:my.entity/id 1} {:my.entity/id 2}]
                                 ::pc/key    :my.entity/id}
           [{:my.entity/id    2
             :my.entity/color :my.entity.color/green}
            {:my.entity/id    1
             :my.entity/color :my.entity.color/purple}])
         [{:my.entity/id    1
           :my.entity/color :my.entity.color/purple}
          {:my.entity/id    2
           :my.entity/color :my.entity.color/green}]))
  (is (= (pc/batch-restore-sort {::pc/inputs [{:my.entity/id 1}
                                              {:my.entity/id 2}
                                              {:my.entity/id 3}]
                                 ::pc/key    :my.entity/id}
           [{:my.entity/id    3
             :my.entity/color :my.entity.color/green}
            {:my.entity/id    1
             :my.entity/color :my.entity.color/purple}])
         [{:my.entity/id    1
           :my.entity/color :my.entity.color/purple}
          {:my.entity/id 2}
          {:my.entity/id    3
           :my.entity/color :my.entity.color/green}]))
  (is (= (pc/batch-restore-sort {::pc/inputs        [{:my.entity/id 1}
                                                     {:my.entity/id 2}
                                                     {:my.entity/id 3}]
                                 ::pc/key           :my.entity/id
                                 ::pc/batch-default (fn [x] (assoc x :my.entity/color nil))}
           [{:my.entity/id    3
             :my.entity/color :my.entity.color/green}
            {:my.entity/id    1
             :my.entity/color :my.entity.color/purple}])
         [{:my.entity/id    1
           :my.entity/color :my.entity.color/purple}
          {:my.entity/id    2
           :my.entity/color nil}
          {:my.entity/id    3
           :my.entity/color :my.entity.color/green}])))

(deftest test-discover
  (testing "blank search"
    (is (= (pc/discover-attrs index+globals [])
           {:color       {}
            :random-dude {:dude/address {:address/id {}}}})))

  (testing "root sub-search"
    (is (= (pc/discover-attrs index+globals [:random-dude])
           {:color        {}
            :random-dude  {:dude/address {:address/id {}}}
            :dude/address {:address/id {}}})))

  (testing "root sub-search nesting"
    (is (= (pc/discover-attrs index+globals [:dude/address :random-dude])
           {:color       {}
            :random-dude {:dude/address {:address/id {}}}
            :address/id  {}})))

  (testing "not found, return globals"
    (is (= (pc/discover-attrs index+globals [:noop])
           {:color       {}
            :random-dude {:dude/address {:address/id {}}}})))

  (testing "expand from dependencies"
    (is (= (pc/discover-attrs index [:customer/cpf])
           #:customer{:account-id    {}
                      :cpf           {}
                      :email         {}
                      :beneficiary   #:beneficiary{:account-number {}
                                                   :bank           {}
                                                   :branch-number  {}
                                                   :document       {}
                                                   :id             {}}
                      :name          {}
                      :id            {}
                      :external-ids  {}
                      :boletos       #:boleto{:customer-id  {}
                                              :beneficiary  #:beneficiary{:branch-number  {}
                                                                          :account-number {}
                                                                          :document       {}
                                                                          :bank           {}
                                                                          :id             {}}
                                              :id           {}
                                              :seu-numero   {}
                                              :nosso-numero {}
                                              :bank         {}}
                      :address-line1 {}
                      :printed-name  {}})))

  (testing "children level lookup"
    (is (= (pc/discover-attrs index [:boleto/beneficiary :customer/boletos :customer/cpf])
           #:beneficiary{:branch-number  {}
                         :account-number {}
                         :document       {}
                         :bank           {}
                         :id             {}})))

  (testing "attributes with multiple inputs"
    (is (= (pc/discover-attrs index [:customer/boletos :customer/cpf])
           #:boleto{:customer-id  {}
                    :beneficiary  #:beneficiary{:branch-number  {}
                                                :account-number {}
                                                :document       {}
                                                :bank           {}
                                                :id             {}}
                    :id           {}
                    :seu-numero   {}
                    :nosso-numero {}
                    :bank         {}
                    :registration {}
                    :customer     #:customer{:id {}}})))

  (testing "crazy nestings"
    (is (= (pc/discover-attrs index [:customer/boletos :boleto/customer :boleto/customer-id])
           #:boleto{:customer-id  {}
                    :beneficiary  #:beneficiary{:branch-number  {}
                                                :account-number {}
                                                :document       {}
                                                :bank           {}
                                                :id             {}}
                    :id           {}
                    :seu-numero   {}
                    :nosso-numero {}
                    :bank         {}
                    :registration {}
                    :customer     #:customer{:id {}}}))
    (is (= (pc/discover-attrs index [:boleto/beneficiary :customer/boletos :boleto/customer :boleto/customer-id])
           #:beneficiary{:branch-number {} :account-number {} :document {} :bank {} :id {}})))

  (testing "process that has an io-index but isn't the root"
    (is (= (pc/discover-attrs #::pc{:index-io {#{:customer/prospects} #:customer{:approved-prospect #:prospect{:tags {} :cpf {}}}
                                               #{:customer/cpf}       #:customer{:prospects #:prospect{:tags {} :cpf {}}}}
                                    :idents   #{:customer/cpf}}
             [:customer/prospects :customer/cpf])
           {:prospect/tags {}
            :prospect/cpf  {}}))))

(deftest test-reprocess-index
  (let [dirty-index (-> {}
                        (pc/add 'abc #::pc{:input #{:customer/wrong} :output [:customer/name]})
                        (pc/add 'abc #::pc{:input #{:customer/id} :output [:customer/name]}))]
    (is (= (pc/reprocess-index dirty-index)
           '#:com.wsscode.pathom.connect{:index-attributes {#{:customer/id
                                                              :customer/wrong} #:com.wsscode.pathom.connect{:attr-input-in #{abc}
                                                                                                            :attr-provides #:customer{:name #{abc}}
                                                                                                            :attribute-id  #{:customer/id
                                                                                                                             :customer/wrong}}
                                                            :customer/id       #:com.wsscode.pathom.connect{:attr-combinations #{#{:customer/id
                                                                                                                                   :customer/wrong}}
                                                                                                            :attr-input-in     #{abc}
                                                                                                            :attribute-id      :customer/id}
                                                            :customer/name     #:com.wsscode.pathom.connect{:attr-leaf-in   #{abc}
                                                                                                            :attr-output-in #{abc}
                                                                                                            :attr-reach-via {#{:customer/id
                                                                                                                               :customer/wrong} #{abc}}
                                                                                                            :attribute-id   :customer/name}
                                                            :customer/wrong    #:com.wsscode.pathom.connect{:attr-combinations #{#{:customer/id
                                                                                                                                   :customer/wrong}}
                                                                                                            :attr-input-in     #{abc}
                                                                                                            :attribute-id      :customer/wrong}}
                                         :index-io         {#{:customer/id
                                                              :customer/wrong} #:customer{:name {}}}
                                         :index-oir        #:customer{:name {#{:customer/id
                                                                               :customer/wrong} #{abc}}}
                                         :index-resolvers  {abc #:com.wsscode.pathom.connect{:input    #{:customer/id
                                                                                                         :customer/wrong}
                                                                                             :output   [:customer/name]
                                                                                             :provides #:customer{:name {}}
                                                                                             :sym      abc}}}))))

(deftest test-custom-dispatch
  (let [index  (-> {}
                   (pc/add 'foo {::pc/output [:foo]})
                   (pc/add 'bar {::pc/input  #{:foo}
                                 ::pc/output [:bar]}))
        parser (p/parser {::p/plugins
                          [(p/env-plugin {::p/reader             [p/map-reader
                                                                  pc/all-readers]
                                          ::pc/indexes           index
                                          ::pc/resolver-dispatch (fn [env entity]
                                                                   (condp = (pc/resolver-dispatch env {})
                                                                     'foo {:foo "FOO"}
                                                                     'bar {:bar (str "BAR - " (:foo entity))}))})]})]
    (is (= (parser {} [:bar :foo])
           {:bar "BAR - FOO", :foo "FOO"}))))

(deftest test-data->shape
  (is (= (pc/data->shape {}) []))
  (is (= (pc/data->shape {:foo "bar"}) [:foo]))
  (is (= (pc/data->shape {:foo {:buz "bar"}}) [{:foo [:buz]}]))
  (is (= (pc/data->shape {:foo [{:buz "bar"}]}) [{:foo [:buz]}]))
  (is (= (pc/data->shape {:other "key" [:complex "key"] "value"}) [:other [:complex "key"]]))
  (is (= (pc/data->shape {:foo ["abc"]}) [:foo]))
  (is (= (pc/data->shape {:foo [{:buz "baz"} {:it "nih"}]}) [{:foo [:buz :it]}]))
  (is (= (pc/data->shape {:foo [{:buz "baz"} "abc" {:it "nih"}]}) [{:foo [:buz :it]}]))
  (is (= (pc/data->shape {:z 10 :a 1 :b {:d 3 :e 4}}) [:a {:b [:d :e]} :z])))

(deftest test-output->provides
  (is (= (pc/output->provides []) #{}))
  (is (= (pc/output->provides [:a]) #{:a}))
  (is (= (pc/output->provides [:a {:b [:c]}]) #{:a :b}))
  (is (= (pc/output->provides ['(:a {:foo "bar"})]) #{:a})))

(def regression-async-parser (p/async-parser {::p/plugins [p/error-handler-plugin]}))

(def async-env
  (assoc pct/parser-env
    ::p/reader [p/map-reader pc/all-async-readers]
    ::pc/resolver-dispatch pct/async-resolve-fn))

(defn connect-async [resolvers query]
  (let [index (pc/reprocess-index {::pc/index-resolvers resolvers})]
    (regression-async-parser (assoc async-env ::pc/indexes index) query)))

#?(:clj
   (deftest test-parser-async
     (is (= (async/<!! (connect-async '{A #:com.wsscode.pathom.connect{:sym    A,
                                                                       :input  #{:*.t?+e?/!-!},
                                                                       :output [:*.t?+e?/!-!]}}
                         [{[:*.t?+e?/!-! 0] []}]))
            {[:*.t?+e?/!-! 0] {}}))

     (is (= (async/<!! (connect-async '{/                 #:com.wsscode.pathom.connect{:sym    /,
                                                                                       :input  #{:I.-/q},
                                                                                       :output [:ND._.z!f6-/LEl
                                                                                                :Kg_f-.m4V!.*/S+*
                                                                                                :lSA0n
                                                                                                :+*-]},
                                        !oc1.g?4.!i13/Mut #:com.wsscode.pathom.connect{:sym    !oc1.g?4.!i13/Mut,
                                                                                       :input  #{:ND._.z!f6-/LEl},
                                                                                       :output [:ND._.z!f6-/LEl
                                                                                                {:lSA0n [:Oi4
                                                                                                         :h.p4a/-
                                                                                                         :ND._.z!f6-/LEl
                                                                                                         :ap!D1.Z!.pF.*G6/AM]}
                                                                                                #:HHH?.N.OdG8{:k!i [:ap!D1.Z!.pF.*G6/AM
                                                                                                                    :I.-/q
                                                                                                                    :?2iDW._!Z!/V
                                                                                                                    :S7N0._?3s.e.dP/HB9]}
                                                                                                :c?Q_.pNxb.d0.Y6?DH/D_
                                                                                                :lSA0n]}}
                         '[{[:I.-/q -2.0] []}
                           {[:ND._.z!f6-/LEl GlP] [:HHH?.N.OdG8/k!i :lSA0n]}
                           {[:ND._.z!f6-/LEl false] [:ND._.z!f6-/LEl :c?Q_.pNxb.d0.Y6?DH/D_ :HHH?.N.OdG8/k!i :lSA0n]}
                           [:ND._.z!f6-/LEl \Q]]))
            '{[:I.-/q
               -2.0]  {}
              [:ND._.z!f6-/LEl
               GlP]   {:HHH?.N.OdG8/k!i {:?2iDW._!Z!/V       true
                                         :I.-/q              688925337
                                         :S7N0._?3s.e.dP/HB9 1631875107
                                         :ap!D1.Z!.pF.*G6/AM ":ap!D1.Z!.pF.*G6/AM"}
                       :lSA0n           1476869571}
              [:ND._.z!f6-/LEl
               \Q]    #:ND._.z!f6-{:LEl \Q}
              [:ND._.z!f6-/LEl
               false] {:HHH?.N.OdG8/k!i       {:?2iDW._!Z!/V       true
                                               :I.-/q              688925337
                                               :S7N0._?3s.e.dP/HB9 1631875107
                                               :ap!D1.Z!.pF.*G6/AM ":ap!D1.Z!.pF.*G6/AM"}
                       :ND._.z!f6-/LEl        false
                       :c?Q_.pNxb.d0.Y6?DH/D_ ":c?Q_.pNxb.d0.Y6?DH/D_"
                       :lSA0n                 1476869571}}))))

(def pindexes (atom {}))

(defmulti resolver-fn-p pc/resolver-dispatch)
(def defresolver-p (pc/resolver-factory resolver-fn-p pindexes))

(defresolver-p 'a
  {::pc/output [:a]}
  (fn [_ _] {:a 1}))

(defresolver-p 'a->b
  {::pc/input  #{:a}
   ::pc/output [:b]}
  (fn [_ {:keys [a]}] {:b (+ a 10)}))

(defresolver-p 'computed-out
  {::pc/output         [:computed-out]
   ::pc/compute-output (fn [_] [:computed-out :more])}
  (fn [_ _] {:computed-out 42}))

(defresolver-p 'no-path-z
  {::pc/input  #{:z1}
   ::pc/output [:z2]}
  (fn [_ _] {}))

(defresolver-p 'no-path-z1
  {::pc/input  #{:z2}
   ::pc/output [:z3]}
  (fn [_ {:keys [z2]}] {:z3 (+ z2 10)}))

(defresolver-p 'coisas
  {::pc/output [{:c [:i]}]}
  (fn [_ _]
    {:c [{:i 1} {:i 2} {:i 3}]}))

(defresolver-p 'multi-path-blank
  {::pc/output [:multi-path]}
  (fn [_ _] {}))

(defresolver-p 'multi-path-error
  {::pc/output [:multi-path]}
  (fn [_ _] (throw (ex-info "Error" {}))))

(defresolver-p 'multi-path-value
  {::pc/output [:multi-path]}
  (fn [_ _] {:multi-path "X"}))

(defresolver-p 'multi-path-error-error
  {::pc/output [:multi-path-error]}
  (fn [_ _] (throw (ex-info "Error 1" {}))))

(defresolver-p 'multi-path-error-blank
  {::pc/output [:multi-path-error]}
  (fn [_ _] {}))

(defresolver-p 'error-trail-dep
  {::pc/output [:error-trail-dep]}
  (fn [_ _] {:error-trail-dep ::p/reader-error}))

(defresolver-p 'error-trail
  {::pc/input  #{:error-trail-dep}
   ::pc/output [:error-trail-final]}
  (fn [_ p] {:error-trail-final (str (:error-trail-dep p))}))

(defresolver-p 'env-exporter
  {::pc/output [:provide-env]}
  (fn [env p] {:provide-env "x" ::pc/env (assoc env :foo "bar")}))

(defresolver-p 'deadlock-seq-list
  {::pc/output [:deadlock-items]}
  (fn [_ _] {:deadlock-items [{:deadlock-1 1}]}))

(defresolver-p 'deadlock-seq1
  {::pc/input  #{:deadlock-1}
   ::pc/output [:deadlock-2]}
  (fn [_ _]
    {:deadlock-2 2}))

(defresolver-p 'deadlock-seq2
  {::pc/input  #{:deadlock-2}
   ::pc/output [:deadlock-3]
   ::pc/batch? true}
  (pc/batch-resolver
    (fn [_ _] {:deadlock-3 3})
    (fn [_ inputs] (repeat (count inputs) {:deadlock-3 3}))))

(defresolver-p 'not-found-error-reg1
  {::pc/output [:reg-nf1-a :reg-nf1-b]}
  (fn [_ _] {:reg-nf1-a 42}))

(def i->l
  {1 "a"
   2 "b"
   3 "c"})

(defresolver-p 'i->l
  {::pc/input  #{:i}
   ::pc/output [:l]
   ::pc/batch? true}
  (pc/batch-resolver
    (fn [_ {:keys [i]}]
      {:l (get i->l i)})
    (fn [_ i-values]
      (mapv #(hash-map :l (get i->l (:i %))) i-values))))

(defresolver-p 'error
  {::pc/output [:error]}
  (fn [_ _]
    (throw (ex-info "Error" {}))))

(defresolver-p 'error-batch
  {::pc/input  #{:i}
   ::pc/output [:error-batch]
   ::pc/batch? true}
  (fn [_ _]
    (throw (ex-info "Error" {}))))

(defresolver-p 'error->d
  {::pc/input  #{:error}
   ::pc/output [:d]}
  (fn [_ _]
    {:d 3}))

(defresolver-p 'invalid
  {::pc/output [:invalid]}
  (fn [_ _]
    42))

(defonce trace (atom []))

(defn parallel-env-base []
  {::pc/indexes           @pindexes
   ::pc/resolver-dispatch resolver-fn-p
   ::pt/trace*            trace
   ::p/entity-path-cache  (atom {})
   ::p/entity             (atom {})
   ::pp/key-watchers      (atom {})
   ::p/errors*            (atom {})})

(defn parallel-env [key]
  (assoc (parallel-env-base) :ast (p/query->ast1 [key])))

#?(:clj
   (defn call-parallel-reader [env key]
     (reset! trace [])
     (let [res (pc/parallel-reader (merge (parallel-env key) {::p/path [key]} env))]
       (if (::pp/response-stream res)
         (-> res
             (update ::pp/response-stream (fn [x] (async/<!! (async/into [] x))))
             (update ::pp/response-stream (fn [x] (mapv #(dissoc % ::pp/error) x))))
         res))))

(defn comparable-trace [trace]
  (into [] (comp (map #(dissoc % ::pt/timestamp ::pt/id))
                 (remove (comp #{:com.wsscode.pathom.parser/flush-watcher-safeguard}
                               ::pt/event))) trace))

(deftest test-path-cost
  (is (= (pc/path-cost {} ['a 'b 'c])
         3))

  (is (= (pc/path-cost {::pc/resolver-weights (atom {'a 3 'b 10 'c 4})} ['a 'b 'c])
         17))

  (is (= (pc/path-cost {::pc/resolver-weights (atom {'a 42})} ['a])
         42))

  (is (= (pc/path-cost {::pc/resolver-weights (atom {'a 42})} ['a 'a])
         42))

  (is (= (pc/path-cost {::pc/resolver-weights (atom {'a 42})
                        ::p/entity            {:x 30 :y 40}
                        ::pc/indexes          {::pc/index-resolvers {'a {::pc/input #{:x}}}}
                        ::p/request-cache     (atom {['a {:x 30}] {}})} ['a])
         1))

  (is (= (pc/path-cost {::pc/resolver-weights (atom {'a 42})
                        ::p/entity            {:x 30 :y 40}
                        ::pc/indexes          {::pc/index-resolvers {'a {::pc/input #{:x}}}}
                        ::p/request-cache     (atom {['a {:x 30}] {}})}
           ['a 'b])
         2)))

(deftest test-decrease-path-costs
  (let [weights (atom {'a 50 'b 400 'c 200})]
    (pc/decrease-path-costs {::pc/resolver-weights weights} [[[:a 'a] [:b 'b]]
                                                             [[:d 'e]]])
    (is (= @weights '{a 49 b 399 c 200 e 1}))))

#?(:clj
   (deftest test-call-resolver*
     (testing "return value"
       (is (= (pc/call-resolver* {::pc/resolver-data     {::pc/sym 'foo}
                                  ::pc/resolver-dispatch (fn [_ _] "foo")} {})
              "foo")))

     (testing "return value async"
       (is (= (async/<!! (pc/call-resolver* {::pc/resolver-data     {::pc/sym 'foo}
                                             ::pc/resolver-dispatch (fn [_ _] (go "foo"))} {}))
              "foo")))

     (testing "throw sync error"
       (let [trace (atom [])]
         (is (thrown? ExceptionInfo
               (pc/call-resolver* {::pc/resolver-data     {::pc/sym 'foo}
                                   ::pc/resolver-dispatch (fn [_ _] (throw (ex-info "Error" {})))
                                   ::pt/trace*            trace} {})))
         (is (= (comparable-trace @trace)
                '[{:com.wsscode.pathom.connect/input-data {}
                   :com.wsscode.pathom.connect/sym        foo
                   :com.wsscode.pathom.core/path          []
                   :com.wsscode.pathom.trace/direction    :com.wsscode.pathom.trace/enter
                   :com.wsscode.pathom.trace/event        :com.wsscode.pathom.connect/call-resolver
                   :com.wsscode.pathom.trace/label        "foo"
                   :key                                   nil}
                  {:com.wsscode.pathom.core/error      "class clojure.lang.ExceptionInfo: Error - {}"
                   :com.wsscode.pathom.core/path       []
                   :com.wsscode.pathom.trace/direction :com.wsscode.pathom.trace/leave
                   :com.wsscode.pathom.trace/event     :com.wsscode.pathom.connect/call-resolver}]))))))

(deftest test-group-input-indexes
  (is (= (pc/group-input-indexes [[0 {:id "a"}]
                                  [1 {:id "b"}]
                                  [2 {:id "a"}]])
         {{:id "a"} #{0 2}
          {:id "b"} #{1}})))

#?(:clj
   (deftest test-parallel
     (testing "attribute not available"
       (is (= (pc/parallel-reader (parallel-env :not-available))
              ::p/continue)))

     (testing "simple attribute"
       (is (= (call-parallel-reader {} :a)
              #:com.wsscode.pathom.parser{:provides        #{:a}
                                          :response-stream [#:com.wsscode.pathom.parser{:provides       #{:a}
                                                                                        :response-value {:a 1}}]}))
       (is (= (comparable-trace @trace)
              '[{:com.wsscode.pathom.core/path       [:a]
                 :com.wsscode.pathom.trace/direction :com.wsscode.pathom.trace/enter
                 :com.wsscode.pathom.trace/event     :com.wsscode.pathom.connect/compute-plan}
                {:com.wsscode.pathom.connect/plan    (([:a
                                                        a]))
                 :com.wsscode.pathom.core/path       [:a]
                 :com.wsscode.pathom.parser/provides #{:a}
                 :com.wsscode.pathom.trace/direction :com.wsscode.pathom.trace/leave
                 :com.wsscode.pathom.trace/event     :com.wsscode.pathom.connect/compute-plan}
                {:com.wsscode.pathom.connect/input-data {}
                 :com.wsscode.pathom.connect/sym        a
                 :com.wsscode.pathom.core/path          [:a]
                 :com.wsscode.pathom.trace/event        :com.wsscode.pathom.connect/call-resolver-with-cache
                 :key                                   :a}
                {:com.wsscode.pathom.connect/input-data {}
                 :com.wsscode.pathom.connect/sym        a
                 :com.wsscode.pathom.core/path          [:a]
                 :com.wsscode.pathom.trace/direction    :com.wsscode.pathom.trace/enter
                 :com.wsscode.pathom.trace/event        :com.wsscode.pathom.connect/call-resolver
                 :com.wsscode.pathom.trace/label        "a"
                 :key                                   :a}
                {:com.wsscode.pathom.core/path       [:a]
                 :com.wsscode.pathom.trace/direction :com.wsscode.pathom.trace/leave
                 :com.wsscode.pathom.trace/event     :com.wsscode.pathom.connect/call-resolver}
                {:com.wsscode.pathom.connect/sym a
                 :com.wsscode.pathom.core/path   [:a]
                 :com.wsscode.pathom.trace/event :com.wsscode.pathom.connect/merge-resolver-response
                 :key                            :a}])))

     (testing "using thread pool"
       (let [pool (pc/create-thread-pool 1 (async/chan 10))]
         (is (= (call-parallel-reader {::pc/pool-chan pool} :a)
                #:com.wsscode.pathom.parser{:provides        #{:a}
                                            :response-stream [#:com.wsscode.pathom.parser{:provides       #{:a}
                                                                                          :response-value {:a 1}}]}))
         (is (= (comparable-trace @trace)
                '[{:com.wsscode.pathom.core/path       [:a]
                   :com.wsscode.pathom.trace/direction :com.wsscode.pathom.trace/enter
                   :com.wsscode.pathom.trace/event     :com.wsscode.pathom.connect/compute-plan}
                  {:com.wsscode.pathom.connect/plan    (([:a
                                                          a]))
                   :com.wsscode.pathom.core/path       [:a]
                   :com.wsscode.pathom.parser/provides #{:a}
                   :com.wsscode.pathom.trace/direction :com.wsscode.pathom.trace/leave
                   :com.wsscode.pathom.trace/event     :com.wsscode.pathom.connect/compute-plan}
                  {:com.wsscode.pathom.connect/input-data {}
                   :com.wsscode.pathom.connect/sym        a
                   :com.wsscode.pathom.core/path          [:a]
                   :com.wsscode.pathom.trace/event        :com.wsscode.pathom.connect/call-resolver-with-cache
                   :key                                   :a}
                  {:com.wsscode.pathom.connect/input-data {}
                   :com.wsscode.pathom.connect/sym        a
                   :com.wsscode.pathom.core/path          [:a]
                   :com.wsscode.pathom.trace/direction    :com.wsscode.pathom.trace/enter
                   :com.wsscode.pathom.trace/event        :com.wsscode.pathom.connect/schedule-resolver
                   :com.wsscode.pathom.trace/label        "a"
                   :key                                   :a}
                  {:com.wsscode.pathom.core/path       [:a]
                   :com.wsscode.pathom.trace/direction :com.wsscode.pathom.trace/leave
                   :com.wsscode.pathom.trace/event     :com.wsscode.pathom.connect/schedule-resolver}
                  {:com.wsscode.pathom.connect/input-data {}
                   :com.wsscode.pathom.connect/sym        a
                   :com.wsscode.pathom.core/path          [:a]
                   :com.wsscode.pathom.trace/direction    :com.wsscode.pathom.trace/enter
                   :com.wsscode.pathom.trace/event        :com.wsscode.pathom.connect/call-resolver
                   :com.wsscode.pathom.trace/label        "a"
                   :key                                   :a}
                  {:com.wsscode.pathom.core/path       [:a]
                   :com.wsscode.pathom.trace/direction :com.wsscode.pathom.trace/leave
                   :com.wsscode.pathom.trace/event     :com.wsscode.pathom.connect/call-resolver}
                  {:com.wsscode.pathom.connect/sym a
                   :com.wsscode.pathom.core/path   [:a]
                   :com.wsscode.pathom.trace/event :com.wsscode.pathom.connect/merge-resolver-response
                   :key                            :a}]))

         (async/close! pool)))

     (testing "using thread with dynamic size"
       (let [pool (pc/create-thread-pool (async/chan 10))]
         (is (= (call-parallel-reader {::pc/pool-chan pool} :a)
                #:com.wsscode.pathom.parser{:provides        #{:a}
                                            :response-stream [#:com.wsscode.pathom.parser{:provides       #{:a}
                                                                                          :response-value {:a 1}}]}))

         (async/close! pool)))

     (testing "decrease resolver weight"
       (with-redefs [pt/now (fn [] 0)]
         (let [weights (atom {'a 52})]
           (is (= (call-parallel-reader {::pc/resolver-weights weights} :a)
                  #:com.wsscode.pathom.parser{:provides        #{:a}
                                              :response-stream [#:com.wsscode.pathom.parser{:provides       #{:a}
                                                                                            :response-value {:a 1}}]}))
           (is (= @weights '{a 25.5})))))

     (testing "using computed-output"
       (is (= (call-parallel-reader {} :computed-out)
              #:com.wsscode.pathom.parser{:provides        #{:computed-out :more}
                                          :response-stream [#:com.wsscode.pathom.parser{:provides       #{:computed-out :more}
                                                                                        :response-value {:computed-out 42}}]}))
       (is (= (comparable-trace @trace)
              '[{:com.wsscode.pathom.core/path       [:computed-out]
                 :com.wsscode.pathom.trace/direction :com.wsscode.pathom.trace/enter
                 :com.wsscode.pathom.trace/event     :com.wsscode.pathom.connect/compute-plan}
                {:com.wsscode.pathom.connect/plan    (([:computed-out
                                                        computed-out]))
                 :com.wsscode.pathom.core/path       [:computed-out]
                 :com.wsscode.pathom.parser/provides #{:computed-out
                                                       :more}
                 :com.wsscode.pathom.trace/direction :com.wsscode.pathom.trace/leave
                 :com.wsscode.pathom.trace/event     :com.wsscode.pathom.connect/compute-plan}
                {:com.wsscode.pathom.connect/input-data {}
                 :com.wsscode.pathom.connect/sym        computed-out
                 :com.wsscode.pathom.core/path          [:computed-out]
                 :com.wsscode.pathom.trace/event        :com.wsscode.pathom.connect/call-resolver-with-cache
                 :key                                   :computed-out}
                {:com.wsscode.pathom.connect/input-data {}
                 :com.wsscode.pathom.connect/sym        computed-out
                 :com.wsscode.pathom.core/path          [:computed-out]
                 :com.wsscode.pathom.trace/direction    :com.wsscode.pathom.trace/enter
                 :com.wsscode.pathom.trace/event        :com.wsscode.pathom.connect/call-resolver
                 :com.wsscode.pathom.trace/label        "computed-out"
                 :key                                   :computed-out}
                {:com.wsscode.pathom.core/path       [:computed-out]
                 :com.wsscode.pathom.trace/direction :com.wsscode.pathom.trace/leave
                 :com.wsscode.pathom.trace/event     :com.wsscode.pathom.connect/call-resolver}
                {:com.wsscode.pathom.connect/sym computed-out
                 :com.wsscode.pathom.core/path   [:computed-out]
                 :com.wsscode.pathom.trace/event :com.wsscode.pathom.connect/merge-resolver-response
                 :key                            :computed-out}])))

     (testing "supports custom sort plan function"
       (with-redefs [pt/now (fn [] 0)]
         (let [errors  (atom {})
               weights (atom {'multi-path-blank 100
                              'multi-path-value 50
                              'multi-path-error 1})]
           (is (= (call-parallel-reader {::pc/resolver-weights weights
                                         ::p/errors*           errors
                                         ::pc/sort-plan        (fn [_ plan] (sort-by (comp second first) plan))} :multi-path)
                  #:com.wsscode.pathom.parser{:provides        #{:multi-path}
                                              :response-stream [#:com.wsscode.pathom.parser{:provides       #{:multi-path}
                                                                                            :response-value {}
                                                                                            :waiting        #{:multi-path}}
                                                                #:com.wsscode.pathom.parser{:provides       #{:multi-path}
                                                                                            :response-value {}
                                                                                            :waiting        #{:multi-path}}
                                                                #:com.wsscode.pathom.parser{:provides       #{:multi-path}
                                                                                            :response-value {:multi-path "X"}}]}))
           (is (= (comparable-trace @trace)
                  '[{:com.wsscode.pathom.core/path       [:multi-path]
                     :com.wsscode.pathom.trace/direction :com.wsscode.pathom.trace/enter
                     :com.wsscode.pathom.trace/event     :com.wsscode.pathom.connect/compute-plan}
                    {:com.wsscode.pathom.connect/plan    (([:multi-path
                                                            multi-path-blank])
                                                          ([:multi-path
                                                            multi-path-error])
                                                          ([:multi-path
                                                            multi-path-value]))
                     :com.wsscode.pathom.core/path       [:multi-path]
                     :com.wsscode.pathom.parser/provides #{:multi-path}
                     :com.wsscode.pathom.trace/direction :com.wsscode.pathom.trace/leave
                     :com.wsscode.pathom.trace/event     :com.wsscode.pathom.connect/compute-plan}
                    {:com.wsscode.pathom.connect/input-data {}
                     :com.wsscode.pathom.connect/sym        multi-path-blank
                     :com.wsscode.pathom.core/path          [:multi-path]
                     :com.wsscode.pathom.trace/event        :com.wsscode.pathom.connect/call-resolver-with-cache
                     :key                                   :multi-path}
                    {:com.wsscode.pathom.connect/input-data {}
                     :com.wsscode.pathom.connect/sym        multi-path-blank
                     :com.wsscode.pathom.core/path          [:multi-path]
                     :com.wsscode.pathom.trace/direction    :com.wsscode.pathom.trace/enter
                     :com.wsscode.pathom.trace/event        :com.wsscode.pathom.connect/call-resolver
                     :com.wsscode.pathom.trace/label        "multi-path-blank"
                     :key                                   :multi-path}
                    {:com.wsscode.pathom.core/path       [:multi-path]
                     :com.wsscode.pathom.trace/direction :com.wsscode.pathom.trace/leave
                     :com.wsscode.pathom.trace/event     :com.wsscode.pathom.connect/call-resolver}
                    {:com.wsscode.pathom.core/path       [:multi-path]
                     :com.wsscode.pathom.trace/direction :com.wsscode.pathom.trace/enter
                     :com.wsscode.pathom.trace/event     :com.wsscode.pathom.connect/compute-plan}
                    {:com.wsscode.pathom.connect/plan    (([:multi-path
                                                            multi-path-error])
                                                          ([:multi-path
                                                            multi-path-value]))
                     :com.wsscode.pathom.core/path       [:multi-path]
                     :com.wsscode.pathom.parser/provides #{:multi-path}
                     :com.wsscode.pathom.trace/direction :com.wsscode.pathom.trace/leave
                     :com.wsscode.pathom.trace/event     :com.wsscode.pathom.connect/compute-plan}
                    {:com.wsscode.pathom.connect/input-data {}
                     :com.wsscode.pathom.connect/sym        multi-path-error
                     :com.wsscode.pathom.core/path          [:multi-path]
                     :com.wsscode.pathom.trace/event        :com.wsscode.pathom.connect/call-resolver-with-cache
                     :key                                   :multi-path}
                    {:com.wsscode.pathom.connect/input-data {}
                     :com.wsscode.pathom.connect/sym        multi-path-error
                     :com.wsscode.pathom.core/path          [:multi-path]
                     :com.wsscode.pathom.trace/direction    :com.wsscode.pathom.trace/enter
                     :com.wsscode.pathom.trace/event        :com.wsscode.pathom.connect/call-resolver
                     :com.wsscode.pathom.trace/label        "multi-path-error"
                     :key                                   :multi-path}
                    {:com.wsscode.pathom.core/error      "class clojure.lang.ExceptionInfo: Error - {}"
                     :com.wsscode.pathom.core/path       [:multi-path]
                     :com.wsscode.pathom.trace/direction :com.wsscode.pathom.trace/leave
                     :com.wsscode.pathom.trace/event     :com.wsscode.pathom.connect/call-resolver}
                    {:com.wsscode.pathom.core/path       [:multi-path]
                     :com.wsscode.pathom.trace/direction :com.wsscode.pathom.trace/enter
                     :com.wsscode.pathom.trace/event     :com.wsscode.pathom.connect/compute-plan}
                    {:com.wsscode.pathom.connect/plan    (([:multi-path
                                                            multi-path-value]))
                     :com.wsscode.pathom.core/path       [:multi-path]
                     :com.wsscode.pathom.parser/provides #{:multi-path}
                     :com.wsscode.pathom.trace/direction :com.wsscode.pathom.trace/leave
                     :com.wsscode.pathom.trace/event     :com.wsscode.pathom.connect/compute-plan}
                    {:com.wsscode.pathom.connect/input-data {}
                     :com.wsscode.pathom.connect/sym        multi-path-value
                     :com.wsscode.pathom.core/path          [:multi-path]
                     :com.wsscode.pathom.trace/event        :com.wsscode.pathom.connect/call-resolver-with-cache
                     :key                                   :multi-path}
                    {:com.wsscode.pathom.connect/input-data {}
                     :com.wsscode.pathom.connect/sym        multi-path-value
                     :com.wsscode.pathom.core/path          [:multi-path]
                     :com.wsscode.pathom.trace/direction    :com.wsscode.pathom.trace/enter
                     :com.wsscode.pathom.trace/event        :com.wsscode.pathom.connect/call-resolver
                     :com.wsscode.pathom.trace/label        "multi-path-value"
                     :key                                   :multi-path}
                    {:com.wsscode.pathom.core/path       [:multi-path]
                     :com.wsscode.pathom.trace/direction :com.wsscode.pathom.trace/leave
                     :com.wsscode.pathom.trace/event     :com.wsscode.pathom.connect/call-resolver}
                    {:com.wsscode.pathom.connect/sym multi-path-value
                     :com.wsscode.pathom.core/path   [:multi-path]
                     :com.wsscode.pathom.trace/event :com.wsscode.pathom.connect/merge-resolver-response
                     :key                            :multi-path}])))))

     (testing "pick alternative path from value"
       (with-redefs [pt/now (fn [] 0)]
         (let [errors  (atom {})
               weights (atom {'multi-path-blank 10
                              'multi-path-value 50
                              'multi-path-error 100})]
           (is (= (call-parallel-reader {::pc/resolver-weights weights
                                         ::p/errors*           errors} :multi-path)
                  #:com.wsscode.pathom.parser{:provides        #{:multi-path}
                                              :response-stream [#:com.wsscode.pathom.parser{:provides       #{:multi-path}
                                                                                            :response-value {}
                                                                                            :waiting        #{:multi-path}}
                                                                #:com.wsscode.pathom.parser{:provides       #{:multi-path}
                                                                                            :response-value {:multi-path "X"}}]}))
           (is (= @weights '{multi-path-blank 9.0
                             multi-path-error 98
                             multi-path-value 24.0}))
           (is (= @errors '{}))
           (is (= (comparable-trace @trace)
                  '[{:com.wsscode.pathom.core/path       [:multi-path]
                     :com.wsscode.pathom.trace/direction :com.wsscode.pathom.trace/enter
                     :com.wsscode.pathom.trace/event     :com.wsscode.pathom.connect/compute-plan}
                    {:com.wsscode.pathom.connect/plan    (([:multi-path
                                                            multi-path-blank])
                                                          ([:multi-path
                                                            multi-path-value])
                                                          ([:multi-path
                                                            multi-path-error]))
                     :com.wsscode.pathom.core/path       [:multi-path]
                     :com.wsscode.pathom.parser/provides #{:multi-path}
                     :com.wsscode.pathom.trace/direction :com.wsscode.pathom.trace/leave
                     :com.wsscode.pathom.trace/event     :com.wsscode.pathom.connect/compute-plan}
                    {:com.wsscode.pathom.connect/input-data {}
                     :com.wsscode.pathom.connect/sym        multi-path-blank
                     :com.wsscode.pathom.core/path          [:multi-path]
                     :com.wsscode.pathom.trace/event        :com.wsscode.pathom.connect/call-resolver-with-cache
                     :key                                   :multi-path}
                    {:com.wsscode.pathom.connect/input-data {}
                     :com.wsscode.pathom.connect/sym        multi-path-blank
                     :com.wsscode.pathom.core/path          [:multi-path]
                     :com.wsscode.pathom.trace/direction    :com.wsscode.pathom.trace/enter
                     :com.wsscode.pathom.trace/event        :com.wsscode.pathom.connect/call-resolver
                     :com.wsscode.pathom.trace/label        "multi-path-blank"
                     :key                                   :multi-path}
                    {:com.wsscode.pathom.core/path       [:multi-path]
                     :com.wsscode.pathom.trace/direction :com.wsscode.pathom.trace/leave
                     :com.wsscode.pathom.trace/event     :com.wsscode.pathom.connect/call-resolver}
                    {:com.wsscode.pathom.core/path       [:multi-path]
                     :com.wsscode.pathom.trace/direction :com.wsscode.pathom.trace/enter
                     :com.wsscode.pathom.trace/event     :com.wsscode.pathom.connect/compute-plan}
                    {:com.wsscode.pathom.connect/plan    (([:multi-path
                                                            multi-path-value])
                                                          ([:multi-path
                                                            multi-path-error]))
                     :com.wsscode.pathom.core/path       [:multi-path]
                     :com.wsscode.pathom.parser/provides #{:multi-path}
                     :com.wsscode.pathom.trace/direction :com.wsscode.pathom.trace/leave
                     :com.wsscode.pathom.trace/event     :com.wsscode.pathom.connect/compute-plan}
                    {:com.wsscode.pathom.connect/input-data {}
                     :com.wsscode.pathom.connect/sym        multi-path-value
                     :com.wsscode.pathom.core/path          [:multi-path]
                     :com.wsscode.pathom.trace/event        :com.wsscode.pathom.connect/call-resolver-with-cache
                     :key                                   :multi-path}
                    {:com.wsscode.pathom.connect/input-data {}
                     :com.wsscode.pathom.connect/sym        multi-path-value
                     :com.wsscode.pathom.core/path          [:multi-path]
                     :com.wsscode.pathom.trace/direction    :com.wsscode.pathom.trace/enter
                     :com.wsscode.pathom.trace/event        :com.wsscode.pathom.connect/call-resolver
                     :com.wsscode.pathom.trace/label        "multi-path-value"
                     :key                                   :multi-path}
                    {:com.wsscode.pathom.core/path       [:multi-path]
                     :com.wsscode.pathom.trace/direction :com.wsscode.pathom.trace/leave
                     :com.wsscode.pathom.trace/event     :com.wsscode.pathom.connect/call-resolver}
                    {:com.wsscode.pathom.connect/sym multi-path-value
                     :com.wsscode.pathom.core/path   [:multi-path]
                     :com.wsscode.pathom.trace/event :com.wsscode.pathom.connect/merge-resolver-response
                     :key                            :multi-path}])))))

     (testing "pick alternative path from error"
       (with-redefs [pt/now (fn [] 0)]
         (let [errors  (atom {})
               weights (atom {'multi-path-error 5
                              'multi-path-blank 10
                              'multi-path-value 50})]
           (is (= (call-parallel-reader {::pc/resolver-weights weights
                                         ::p/errors*           errors} :multi-path)
                  #:com.wsscode.pathom.parser{:provides        #{:multi-path}
                                              :response-stream [#:com.wsscode.pathom.parser{:provides       #{:multi-path}
                                                                                            :response-value {}
                                                                                            :waiting        #{:multi-path}}
                                                                #:com.wsscode.pathom.parser{:provides       #{:multi-path}
                                                                                            :response-value {}
                                                                                            :waiting        #{:multi-path}}
                                                                #:com.wsscode.pathom.parser{:provides       #{:multi-path}
                                                                                            :response-value {:multi-path "X"}}]}))
           (is (= @weights '{multi-path-blank 8.0
                             multi-path-error 4.0
                             multi-path-value 23.5}))
           (is (= @errors '{}))
           (call-parallel-reader {::pc/resolver-weights weights} :multi-path)
           (call-parallel-reader {::pc/resolver-weights weights} :multi-path)
           (call-parallel-reader {::pc/resolver-weights weights} :multi-path)
           (is (= @weights '{multi-path-blank 2.0
                             multi-path-error 1.0
                             multi-path-value 0.8125})))))

     (testing "can't get attribute due to multiple failures"
       (with-redefs [pt/now (fn [] 0)]
         (let [errors  (atom {})
               weights (atom {'multi-path-error-error 5
                              'multi-path-error-blank 10})]
           (is (= (call-parallel-reader {::pc/resolver-weights weights
                                         ::p/errors*           errors} :multi-path-error)
                  #:com.wsscode.pathom.parser{:provides        #{:multi-path-error}
                                              :response-stream [#:com.wsscode.pathom.parser{:provides       #{:multi-path-error}
                                                                                            :response-value {}
                                                                                            :waiting        #{:multi-path-error}}
                                                                #:com.wsscode.pathom.parser{:provides       #{:multi-path-error}
                                                                                            :response-value {:multi-path-error :com.wsscode.pathom.core/not-found}}]}))
           (is (= @weights '{multi-path-error-blank 8.0
                             multi-path-error-error 4.0}))
           (is (= @errors '{}))
           (is (= (comparable-trace @trace)
                  '[{:com.wsscode.pathom.core/path       [:multi-path-error]
                     :com.wsscode.pathom.trace/direction :com.wsscode.pathom.trace/enter
                     :com.wsscode.pathom.trace/event     :com.wsscode.pathom.connect/compute-plan}
                    {:com.wsscode.pathom.connect/plan    (([:multi-path-error
                                                            multi-path-error-error])
                                                          ([:multi-path-error
                                                            multi-path-error-blank]))
                     :com.wsscode.pathom.core/path       [:multi-path-error]
                     :com.wsscode.pathom.parser/provides #{:multi-path-error}
                     :com.wsscode.pathom.trace/direction :com.wsscode.pathom.trace/leave
                     :com.wsscode.pathom.trace/event     :com.wsscode.pathom.connect/compute-plan}
                    {:com.wsscode.pathom.connect/input-data {}
                     :com.wsscode.pathom.connect/sym        multi-path-error-error
                     :com.wsscode.pathom.core/path          [:multi-path-error]
                     :com.wsscode.pathom.trace/event        :com.wsscode.pathom.connect/call-resolver-with-cache
                     :key                                   :multi-path-error}
                    {:com.wsscode.pathom.connect/input-data {}
                     :com.wsscode.pathom.connect/sym        multi-path-error-error
                     :com.wsscode.pathom.core/path          [:multi-path-error]
                     :com.wsscode.pathom.trace/direction    :com.wsscode.pathom.trace/enter
                     :com.wsscode.pathom.trace/event        :com.wsscode.pathom.connect/call-resolver
                     :com.wsscode.pathom.trace/label        "multi-path-error-error"
                     :key                                   :multi-path-error}
                    {:com.wsscode.pathom.core/error      "class clojure.lang.ExceptionInfo: Error 1 - {}"
                     :com.wsscode.pathom.core/path       [:multi-path-error]
                     :com.wsscode.pathom.trace/direction :com.wsscode.pathom.trace/leave
                     :com.wsscode.pathom.trace/event     :com.wsscode.pathom.connect/call-resolver}
                    {:com.wsscode.pathom.core/path       [:multi-path-error]
                     :com.wsscode.pathom.trace/direction :com.wsscode.pathom.trace/enter
                     :com.wsscode.pathom.trace/event     :com.wsscode.pathom.connect/compute-plan}
                    {:com.wsscode.pathom.connect/plan    (([:multi-path-error
                                                            multi-path-error-blank]))
                     :com.wsscode.pathom.core/path       [:multi-path-error]
                     :com.wsscode.pathom.parser/provides #{:multi-path-error}
                     :com.wsscode.pathom.trace/direction :com.wsscode.pathom.trace/leave
                     :com.wsscode.pathom.trace/event     :com.wsscode.pathom.connect/compute-plan}
                    {:com.wsscode.pathom.connect/input-data {}
                     :com.wsscode.pathom.connect/sym        multi-path-error-blank
                     :com.wsscode.pathom.core/path          [:multi-path-error]
                     :com.wsscode.pathom.trace/event        :com.wsscode.pathom.connect/call-resolver-with-cache
                     :key                                   :multi-path-error}
                    {:com.wsscode.pathom.connect/input-data {}
                     :com.wsscode.pathom.connect/sym        multi-path-error-blank
                     :com.wsscode.pathom.core/path          [:multi-path-error]
                     :com.wsscode.pathom.trace/direction    :com.wsscode.pathom.trace/enter
                     :com.wsscode.pathom.trace/event        :com.wsscode.pathom.connect/call-resolver
                     :com.wsscode.pathom.trace/label        "multi-path-error-blank"
                     :key                                   :multi-path-error}
                    {:com.wsscode.pathom.core/path       [:multi-path-error]
                     :com.wsscode.pathom.trace/direction :com.wsscode.pathom.trace/leave
                     :com.wsscode.pathom.trace/event     :com.wsscode.pathom.connect/call-resolver}
                    {:com.wsscode.pathom.core/path       [:multi-path-error]
                     :com.wsscode.pathom.trace/direction :com.wsscode.pathom.trace/enter
                     :com.wsscode.pathom.trace/event     :com.wsscode.pathom.connect/compute-plan}
                    {:com.wsscode.pathom.core/path       [:multi-path-error]
                     :com.wsscode.pathom.trace/direction :com.wsscode.pathom.trace/leave
                     :com.wsscode.pathom.trace/event     :com.wsscode.pathom.connect/compute-plan}])))))

     (testing "can't get attribute due to multiple failures: end in error"
       (with-redefs [pt/now (fn [] 0)]
         (let [errors  (atom {})
               weights (atom {'multi-path-error-error 10
                              'multi-path-error-blank 5})]
           (is (= (call-parallel-reader {::pc/resolver-weights weights
                                         ::p/errors*           errors} :multi-path-error)
                  #:com.wsscode.pathom.parser{:provides        #{:multi-path-error}
                                              :response-stream [#:com.wsscode.pathom.parser{:provides       #{:multi-path-error}
                                                                                            :response-value {}
                                                                                            :waiting        #{:multi-path-error}}
                                                                #:com.wsscode.pathom.parser{:provides       #{:multi-path-error}
                                                                                            :response-value {:multi-path-error ::p/reader-error}}]}))
           (is (= @weights '{multi-path-error-blank 4.0
                             multi-path-error-error 8.0}))
           (is (= @errors '{[:multi-path-error] "class clojure.lang.ExceptionInfo: Error 1 - {}"}))
           (is (= (comparable-trace @trace)
                  '[{:com.wsscode.pathom.core/path       [:multi-path-error]
                     :com.wsscode.pathom.trace/direction :com.wsscode.pathom.trace/enter
                     :com.wsscode.pathom.trace/event     :com.wsscode.pathom.connect/compute-plan}
                    {:com.wsscode.pathom.connect/plan    (([:multi-path-error
                                                            multi-path-error-blank])
                                                          ([:multi-path-error
                                                            multi-path-error-error]))
                     :com.wsscode.pathom.core/path       [:multi-path-error]
                     :com.wsscode.pathom.parser/provides #{:multi-path-error}
                     :com.wsscode.pathom.trace/direction :com.wsscode.pathom.trace/leave
                     :com.wsscode.pathom.trace/event     :com.wsscode.pathom.connect/compute-plan}
                    {:com.wsscode.pathom.connect/input-data {}
                     :com.wsscode.pathom.connect/sym        multi-path-error-blank
                     :com.wsscode.pathom.core/path          [:multi-path-error]
                     :com.wsscode.pathom.trace/event        :com.wsscode.pathom.connect/call-resolver-with-cache
                     :key                                   :multi-path-error}
                    {:com.wsscode.pathom.connect/input-data {}
                     :com.wsscode.pathom.connect/sym        multi-path-error-blank
                     :com.wsscode.pathom.core/path          [:multi-path-error]
                     :com.wsscode.pathom.trace/direction    :com.wsscode.pathom.trace/enter
                     :com.wsscode.pathom.trace/event        :com.wsscode.pathom.connect/call-resolver
                     :com.wsscode.pathom.trace/label        "multi-path-error-blank"
                     :key                                   :multi-path-error}
                    {:com.wsscode.pathom.core/path       [:multi-path-error]
                     :com.wsscode.pathom.trace/direction :com.wsscode.pathom.trace/leave
                     :com.wsscode.pathom.trace/event     :com.wsscode.pathom.connect/call-resolver}
                    {:com.wsscode.pathom.core/path       [:multi-path-error]
                     :com.wsscode.pathom.trace/direction :com.wsscode.pathom.trace/enter
                     :com.wsscode.pathom.trace/event     :com.wsscode.pathom.connect/compute-plan}
                    {:com.wsscode.pathom.connect/plan    (([:multi-path-error
                                                            multi-path-error-error]))
                     :com.wsscode.pathom.core/path       [:multi-path-error]
                     :com.wsscode.pathom.parser/provides #{:multi-path-error}
                     :com.wsscode.pathom.trace/direction :com.wsscode.pathom.trace/leave
                     :com.wsscode.pathom.trace/event     :com.wsscode.pathom.connect/compute-plan}
                    {:com.wsscode.pathom.connect/input-data {}
                     :com.wsscode.pathom.connect/sym        multi-path-error-error
                     :com.wsscode.pathom.core/path          [:multi-path-error]
                     :com.wsscode.pathom.trace/event        :com.wsscode.pathom.connect/call-resolver-with-cache
                     :key                                   :multi-path-error}
                    {:com.wsscode.pathom.connect/input-data {}
                     :com.wsscode.pathom.connect/sym        multi-path-error-error
                     :com.wsscode.pathom.core/path          [:multi-path-error]
                     :com.wsscode.pathom.trace/direction    :com.wsscode.pathom.trace/enter
                     :com.wsscode.pathom.trace/event        :com.wsscode.pathom.connect/call-resolver
                     :com.wsscode.pathom.trace/label        "multi-path-error-error"
                     :key                                   :multi-path-error}
                    {:com.wsscode.pathom.core/error      "class clojure.lang.ExceptionInfo: Error 1 - {}"
                     :com.wsscode.pathom.core/path       [:multi-path-error]
                     :com.wsscode.pathom.trace/direction :com.wsscode.pathom.trace/leave
                     :com.wsscode.pathom.trace/event     :com.wsscode.pathom.connect/call-resolver}
                    {:com.wsscode.pathom.core/path       [:multi-path-error]
                     :com.wsscode.pathom.trace/direction :com.wsscode.pathom.trace/enter
                     :com.wsscode.pathom.trace/event     :com.wsscode.pathom.connect/compute-plan}
                    {:com.wsscode.pathom.core/path       [:multi-path-error]
                     :com.wsscode.pathom.trace/direction :com.wsscode.pathom.trace/leave
                     :com.wsscode.pathom.trace/event     :com.wsscode.pathom.connect/compute-plan}
                    {:com.wsscode.pathom.connect/sym multi-path-error-error
                     :com.wsscode.pathom.core/path   [:multi-path-error]
                     :com.wsscode.pathom.trace/event :com.wsscode.pathom.connect/resolver-error
                     :key                            :multi-path-error}])))))

     (testing "multi step resolver"
       (is (= (call-parallel-reader {} :b)
              #:com.wsscode.pathom.parser{:provides        #{:a
                                                             :b}
                                          :response-stream [#:com.wsscode.pathom.parser{:provides       #{:a}
                                                                                        :response-value {:a 1}}
                                                            #:com.wsscode.pathom.parser{:provides       #{:b}
                                                                                        :response-value {:b 11}}]}))
       (is (= (comparable-trace @trace)
              '[{:com.wsscode.pathom.core/path       [:b]
                 :com.wsscode.pathom.trace/direction :com.wsscode.pathom.trace/enter
                 :com.wsscode.pathom.trace/event     :com.wsscode.pathom.connect/compute-plan}
                {:com.wsscode.pathom.connect/plan    (([:a
                                                        a]
                                                       [:b
                                                        a->b]))
                 :com.wsscode.pathom.core/path       [:b]
                 :com.wsscode.pathom.parser/provides #{:a
                                                       :b}
                 :com.wsscode.pathom.trace/direction :com.wsscode.pathom.trace/leave
                 :com.wsscode.pathom.trace/event     :com.wsscode.pathom.connect/compute-plan}
                {:com.wsscode.pathom.connect/input-data {}
                 :com.wsscode.pathom.connect/sym        a
                 :com.wsscode.pathom.core/path          [:b]
                 :com.wsscode.pathom.trace/event        :com.wsscode.pathom.connect/call-resolver-with-cache
                 :key                                   :b}
                {:com.wsscode.pathom.connect/input-data {}
                 :com.wsscode.pathom.connect/sym        a
                 :com.wsscode.pathom.core/path          [:b]
                 :com.wsscode.pathom.trace/direction    :com.wsscode.pathom.trace/enter
                 :com.wsscode.pathom.trace/event        :com.wsscode.pathom.connect/call-resolver
                 :com.wsscode.pathom.trace/label        "a"
                 :key                                   :b}
                {:com.wsscode.pathom.core/path       [:b]
                 :com.wsscode.pathom.trace/direction :com.wsscode.pathom.trace/leave
                 :com.wsscode.pathom.trace/event     :com.wsscode.pathom.connect/call-resolver}
                {:com.wsscode.pathom.connect/sym a
                 :com.wsscode.pathom.core/path   [:b]
                 :com.wsscode.pathom.trace/event :com.wsscode.pathom.connect/merge-resolver-response
                 :key                            :b}
                {:com.wsscode.pathom.connect/input-data {:a 1}
                 :com.wsscode.pathom.connect/sym        a->b
                 :com.wsscode.pathom.core/path          [:b]
                 :com.wsscode.pathom.trace/event        :com.wsscode.pathom.connect/call-resolver-with-cache
                 :key                                   :b}
                {:com.wsscode.pathom.connect/input-data {:a 1}
                 :com.wsscode.pathom.connect/sym        a->b
                 :com.wsscode.pathom.core/path          [:b]
                 :com.wsscode.pathom.trace/direction    :com.wsscode.pathom.trace/enter
                 :com.wsscode.pathom.trace/event        :com.wsscode.pathom.connect/call-resolver
                 :com.wsscode.pathom.trace/label        "a->b"
                 :key                                   :b}
                {:com.wsscode.pathom.core/path       [:b]
                 :com.wsscode.pathom.trace/direction :com.wsscode.pathom.trace/leave
                 :com.wsscode.pathom.trace/event     :com.wsscode.pathom.connect/call-resolver}
                {:com.wsscode.pathom.connect/sym a->b
                 :com.wsscode.pathom.core/path   [:b]
                 :com.wsscode.pathom.trace/event :com.wsscode.pathom.connect/merge-resolver-response
                 :key                            :b}])))

     #_(testing "multi step resolver waiting"
         (let [kw (atom {})
               e  (atom {})]
           (go
             (async/<! (async/timeout 10))
             (swap! e assoc :a 2)
             (async/>! (-> @kw :a first) {}))

           (is (= (call-parallel-reader {::pp/waiting      #{:a}
                                         ::pp/key-watchers kw
                                         ::p/entity        e} :b)
                  #:com.wsscode.pathom.parser{:provides        #{:a
                                                                 :b}
                                              :response-stream [#:com.wsscode.pathom.parser{:provides       #{:b}
                                                                                            :response-value {:b 12}}]}))

           (is (= (comparable-trace @trace)
                  '[{:com.wsscode.pathom.core/path       [:b]
                     :com.wsscode.pathom.trace/direction :com.wsscode.pathom.trace/enter
                     :com.wsscode.pathom.trace/event     :com.wsscode.pathom.connect/compute-plan}
                    {:com.wsscode.pathom.connect/plan    (([:a
                                                            a]
                                                           [:b
                                                            a->b]))
                     :com.wsscode.pathom.core/path       [:b]
                     :com.wsscode.pathom.parser/provides #{:a
                                                           :b}
                     :com.wsscode.pathom.trace/direction :com.wsscode.pathom.trace/leave
                     :com.wsscode.pathom.trace/event     :com.wsscode.pathom.connect/compute-plan}
                    {:com.wsscode.pathom.connect/input-data  {}
                     :com.wsscode.pathom.connect/sym         a
                     :com.wsscode.pathom.connect/waiting-key :a
                     :com.wsscode.pathom.core/path           [:b]
                     :com.wsscode.pathom.trace/event         :com.wsscode.pathom.connect/waiting-resolver
                     :key                                    :b}
                    {:com.wsscode.pathom.connect/input-data {:a 2}
                     :com.wsscode.pathom.connect/sym        a->b
                     :com.wsscode.pathom.core/path          [:b]
                     :com.wsscode.pathom.trace/event        :com.wsscode.pathom.connect/call-resolver-with-cache
                     :key                                   :b}
                    {:com.wsscode.pathom.connect/input-data {:a 2}
                     :com.wsscode.pathom.connect/sym        a->b
                     :com.wsscode.pathom.core/path          [:b]
                     :com.wsscode.pathom.trace/direction    :com.wsscode.pathom.trace/enter
                     :com.wsscode.pathom.trace/event        :com.wsscode.pathom.connect/call-resolver
                     :com.wsscode.pathom.trace/label        "a->b"
                     :key                                   :b}
                    {:com.wsscode.pathom.core/path       [:b]
                     :com.wsscode.pathom.trace/direction :com.wsscode.pathom.trace/leave
                     :com.wsscode.pathom.trace/event     :com.wsscode.pathom.connect/call-resolver}
                    {:com.wsscode.pathom.connect/sym a->b
                     :com.wsscode.pathom.core/path   [:b]
                     :com.wsscode.pathom.trace/event :com.wsscode.pathom.connect/merge-resolver-response
                     :key                            :b}]))))

     (testing "multi step resolver when previous value is available"
       (is (= (call-parallel-reader {::pp/waiting #{:a}
                                     ::p/entity   (atom {:a 2})} :b)
              #:com.wsscode.pathom.parser{:provides        #{:b}
                                          :response-stream [#:com.wsscode.pathom.parser{:provides       #{:b}
                                                                                        :response-value {:b 12}}]}))
       (is (= (comparable-trace @trace)
              '[{:com.wsscode.pathom.core/path       [:b]
                 :com.wsscode.pathom.trace/direction :com.wsscode.pathom.trace/enter
                 :com.wsscode.pathom.trace/event     :com.wsscode.pathom.connect/compute-plan}
                {:com.wsscode.pathom.connect/plan    (([:b
                                                        a->b]))
                 :com.wsscode.pathom.core/path       [:b]
                 :com.wsscode.pathom.parser/provides #{:b}
                 :com.wsscode.pathom.trace/direction :com.wsscode.pathom.trace/leave
                 :com.wsscode.pathom.trace/event     :com.wsscode.pathom.connect/compute-plan}
                {:com.wsscode.pathom.connect/input-data {:a 2}
                 :com.wsscode.pathom.connect/sym        a->b
                 :com.wsscode.pathom.core/path          [:b]
                 :com.wsscode.pathom.trace/event        :com.wsscode.pathom.connect/call-resolver-with-cache
                 :key                                   :b}
                {:com.wsscode.pathom.connect/input-data {:a 2}
                 :com.wsscode.pathom.connect/sym        a->b
                 :com.wsscode.pathom.core/path          [:b]
                 :com.wsscode.pathom.trace/direction    :com.wsscode.pathom.trace/enter
                 :com.wsscode.pathom.trace/event        :com.wsscode.pathom.connect/call-resolver
                 :com.wsscode.pathom.trace/label        "a->b"
                 :key                                   :b}
                {:com.wsscode.pathom.core/path       [:b]
                 :com.wsscode.pathom.trace/direction :com.wsscode.pathom.trace/leave
                 :com.wsscode.pathom.trace/event     :com.wsscode.pathom.connect/call-resolver}
                {:com.wsscode.pathom.connect/sym a->b
                 :com.wsscode.pathom.core/path   [:b]
                 :com.wsscode.pathom.trace/event :com.wsscode.pathom.connect/merge-resolver-response
                 :key                            :b}])))

     (testing "multi step resolver when previous value is not available"
       (let [errors (atom {})]
         (is (= (call-parallel-reader {::p/entity  (atom {:z1 5})
                                       ::p/errors* errors} :z3)
                #:com.wsscode.pathom.parser{:provides        #{:z2
                                                               :z3}
                                            :response-stream [#:com.wsscode.pathom.parser{:provides       #{:z2
                                                                                                            :z3}
                                                                                          :response-value {:z2 :com.wsscode.pathom.core/reader-error}}]}))
         (is (= @errors '{[:z3] "class clojure.lang.ExceptionInfo: Insufficient resolver output - {:com.wsscode.pathom.parser/response-value {}, :key :z2}"}))
         (is (= (comparable-trace @trace)
                '[{:com.wsscode.pathom.core/path       [:z3]
                   :com.wsscode.pathom.trace/direction :com.wsscode.pathom.trace/enter
                   :com.wsscode.pathom.trace/event     :com.wsscode.pathom.connect/compute-plan}
                  {:com.wsscode.pathom.connect/plan    (([:z2
                                                          no-path-z]
                                                         [:z3
                                                          no-path-z1]))
                   :com.wsscode.pathom.core/path       [:z3]
                   :com.wsscode.pathom.parser/provides #{:z2
                                                         :z3}
                   :com.wsscode.pathom.trace/direction :com.wsscode.pathom.trace/leave
                   :com.wsscode.pathom.trace/event     :com.wsscode.pathom.connect/compute-plan}
                  {:com.wsscode.pathom.connect/input-data {:z1 5}
                   :com.wsscode.pathom.connect/sym        no-path-z
                   :com.wsscode.pathom.core/path          [:z3]
                   :com.wsscode.pathom.trace/event        :com.wsscode.pathom.connect/call-resolver-with-cache
                   :key                                   :z3}
                  {:com.wsscode.pathom.connect/input-data {:z1 5}
                   :com.wsscode.pathom.connect/sym        no-path-z
                   :com.wsscode.pathom.core/path          [:z3]
                   :com.wsscode.pathom.trace/direction    :com.wsscode.pathom.trace/enter
                   :com.wsscode.pathom.trace/event        :com.wsscode.pathom.connect/call-resolver
                   :com.wsscode.pathom.trace/label        "no-path-z"
                   :key                                   :z3}
                  {:com.wsscode.pathom.core/path       [:z3]
                   :com.wsscode.pathom.trace/direction :com.wsscode.pathom.trace/leave
                   :com.wsscode.pathom.trace/event     :com.wsscode.pathom.connect/call-resolver}
                  {:com.wsscode.pathom.core/path       [:z3]
                   :com.wsscode.pathom.trace/direction :com.wsscode.pathom.trace/enter
                   :com.wsscode.pathom.trace/event     :com.wsscode.pathom.connect/compute-plan}
                  {:com.wsscode.pathom.core/path       [:z3]
                   :com.wsscode.pathom.trace/direction :com.wsscode.pathom.trace/leave
                   :com.wsscode.pathom.trace/event     :com.wsscode.pathom.connect/compute-plan}]))))

     (testing "use cache when available"
       (is (= (call-parallel-reader {::p/request-cache (atom {['a {} {}] (go-promise {:a 3})})} :b)
              #:com.wsscode.pathom.parser{:provides        #{:a :b}
                                          :response-stream [#:com.wsscode.pathom.parser{:provides       #{:a}
                                                                                        :response-value {:a 3}}
                                                            #:com.wsscode.pathom.parser{:provides       #{:b}
                                                                                        :response-value {:b 13}}]}))

       (is (= (comparable-trace @trace)
              '[{:com.wsscode.pathom.core/path       [:b]
                 :com.wsscode.pathom.trace/direction :com.wsscode.pathom.trace/enter
                 :com.wsscode.pathom.trace/event     :com.wsscode.pathom.connect/compute-plan}
                {:com.wsscode.pathom.connect/plan    (([:a
                                                        a]
                                                       [:b
                                                        a->b]))
                 :com.wsscode.pathom.core/path       [:b]
                 :com.wsscode.pathom.parser/provides #{:a
                                                       :b}
                 :com.wsscode.pathom.trace/direction :com.wsscode.pathom.trace/leave
                 :com.wsscode.pathom.trace/event     :com.wsscode.pathom.connect/compute-plan}
                {:com.wsscode.pathom.connect/input-data {}
                 :com.wsscode.pathom.connect/sym        a
                 :com.wsscode.pathom.core/path          [:b]
                 :com.wsscode.pathom.trace/event        :com.wsscode.pathom.connect/call-resolver-with-cache
                 :key                                   :b}
                {:com.wsscode.pathom.core/cache-key [a
                                                     {}
                                                     {}]
                 :com.wsscode.pathom.core/path      [:b]
                 :com.wsscode.pathom.trace/event    :com.wsscode.pathom.core/cache-hit}
                {:com.wsscode.pathom.connect/sym a
                 :com.wsscode.pathom.core/path   [:b]
                 :com.wsscode.pathom.trace/event :com.wsscode.pathom.connect/merge-resolver-response
                 :key                            :b}
                {:com.wsscode.pathom.connect/input-data {:a 3}
                 :com.wsscode.pathom.connect/sym        a->b
                 :com.wsscode.pathom.core/path          [:b]
                 :com.wsscode.pathom.trace/event        :com.wsscode.pathom.connect/call-resolver-with-cache
                 :key                                   :b}
                {:com.wsscode.pathom.core/cache-key [a->b
                                                     {:a 3}
                                                     {}]
                 :com.wsscode.pathom.core/path      [:b]
                 :com.wsscode.pathom.trace/event    :com.wsscode.pathom.core/cache-miss}
                {:com.wsscode.pathom.connect/input-data {:a 3}
                 :com.wsscode.pathom.connect/sym        a->b
                 :com.wsscode.pathom.core/path          [:b]
                 :com.wsscode.pathom.trace/direction    :com.wsscode.pathom.trace/enter
                 :com.wsscode.pathom.trace/event        :com.wsscode.pathom.connect/call-resolver
                 :com.wsscode.pathom.trace/label        "a->b"
                 :key                                   :b}
                {:com.wsscode.pathom.core/path       [:b]
                 :com.wsscode.pathom.trace/direction :com.wsscode.pathom.trace/leave
                 :com.wsscode.pathom.trace/event     :com.wsscode.pathom.connect/call-resolver}
                {:com.wsscode.pathom.connect/sym a->b
                 :com.wsscode.pathom.core/path   [:b]
                 :com.wsscode.pathom.trace/event :com.wsscode.pathom.connect/merge-resolver-response
                 :key                            :b}])))

     (testing "use cache with batch"
       (let [cache (atom {})]
         (is (= (call-parallel-reader {::p/request-cache       cache
                                       ::p/entity              (atom {:i 1})
                                       ::p/processing-sequence [{:i 1} {:i 2} {:i 3}]} :l)
                #:com.wsscode.pathom.parser{:provides        #{:l}
                                            :response-stream [#:com.wsscode.pathom.parser{:provides       #{:l}
                                                                                          :response-value {:l "a"}}]}))
         (is (= (into {} (map (fn [[k v]] [k (async/<!! v)])) @cache)
                '{[i->l
                   {:i 1}
                   {}] {:l "a"}
                  [i->l
                   {:i 2}
                   {}] {:l "b"}
                  [i->l
                   {:i 3}
                   {}] {:l "c"}}))

         (is (= (comparable-trace @trace)
                '[{:com.wsscode.pathom.core/path       [:l]
                   :com.wsscode.pathom.trace/direction :com.wsscode.pathom.trace/enter
                   :com.wsscode.pathom.trace/event     :com.wsscode.pathom.connect/compute-plan}
                  {:com.wsscode.pathom.connect/plan    (([:l
                                                          i->l]))
                   :com.wsscode.pathom.core/path       [:l]
                   :com.wsscode.pathom.parser/provides #{:l}
                   :com.wsscode.pathom.trace/direction :com.wsscode.pathom.trace/leave
                   :com.wsscode.pathom.trace/event     :com.wsscode.pathom.connect/compute-plan}
                  {:com.wsscode.pathom.connect/input-data {:i 1}
                   :com.wsscode.pathom.connect/sym        i->l
                   :com.wsscode.pathom.core/path          [:l]
                   :com.wsscode.pathom.trace/direction    :com.wsscode.pathom.trace/enter
                   :com.wsscode.pathom.trace/event        :com.wsscode.pathom.connect/call-resolver-batch
                   :key                                   :l}
                  {:com.wsscode.pathom.connect/items [{:i 1}
                                                      {:i 2}
                                                      {:i 3}]
                   :com.wsscode.pathom.core/path     [:l]
                   :com.wsscode.pathom.trace/event   :com.wsscode.pathom.connect/batch-items-ready}
                  {:com.wsscode.pathom.core/cache-key [i->l
                                                       {:i 1}
                                                       {}]
                   :com.wsscode.pathom.core/path      [:l]
                   :com.wsscode.pathom.trace/event    :com.wsscode.pathom.core/cache-miss}
                  {:com.wsscode.pathom.core/cache-key [i->l
                                                       {:i 2}
                                                       {}]
                   :com.wsscode.pathom.core/path      [:l]
                   :com.wsscode.pathom.trace/event    :com.wsscode.pathom.core/cache-miss}
                  {:com.wsscode.pathom.core/cache-key [i->l
                                                       {:i 3}
                                                       {}]
                   :com.wsscode.pathom.core/path      [:l]
                   :com.wsscode.pathom.trace/event    :com.wsscode.pathom.core/cache-miss}
                  {:com.wsscode.pathom.connect/input-data [{:i 1}
                                                           {:i 2}
                                                           {:i 3}]
                   :com.wsscode.pathom.connect/sym        i->l
                   :com.wsscode.pathom.core/path          [:l]
                   :com.wsscode.pathom.trace/direction    :com.wsscode.pathom.trace/enter
                   :com.wsscode.pathom.trace/event        :com.wsscode.pathom.connect/call-resolver
                   :com.wsscode.pathom.trace/label        "i->l"
                   :key                                   :l}
                  {:com.wsscode.pathom.core/path       [:l]
                   :com.wsscode.pathom.trace/direction :com.wsscode.pathom.trace/leave
                   :com.wsscode.pathom.trace/event     :com.wsscode.pathom.connect/call-resolver}
                  {:com.wsscode.pathom.connect/items-count 3
                   :com.wsscode.pathom.core/path           [:l]
                   :com.wsscode.pathom.trace/event         :com.wsscode.pathom.connect/batch-result-ready}
                  {:com.wsscode.pathom.connect/input-data {:i 1}
                   :com.wsscode.pathom.connect/sym        i->l
                   :com.wsscode.pathom.core/path          [:l]
                   :com.wsscode.pathom.trace/direction    :com.wsscode.pathom.trace/leave
                   :com.wsscode.pathom.trace/event        :com.wsscode.pathom.connect/call-resolver-batch
                   :key                                   :l}
                  {:com.wsscode.pathom.connect/sym i->l
                   :com.wsscode.pathom.core/path   [:l]
                   :com.wsscode.pathom.trace/event :com.wsscode.pathom.connect/merge-resolver-response
                   :key                            :l}]))))

     (testing "attribute can't be resolved because of an error"
       (let [errors (atom {})]
         (is (= (call-parallel-reader {::p/errors* errors} :error)
                #:com.wsscode.pathom.parser{:provides        #{:error}
                                            :response-stream [#:com.wsscode.pathom.parser{:provides       #{:error}
                                                                                          :response-value {:error :com.wsscode.pathom.core/reader-error}}]}))
         (is (= @errors {[:error] "class clojure.lang.ExceptionInfo: Error - {}"}))
         (is (= (comparable-trace @trace)
                '[{:com.wsscode.pathom.core/path       [:error]
                   :com.wsscode.pathom.trace/direction :com.wsscode.pathom.trace/enter
                   :com.wsscode.pathom.trace/event     :com.wsscode.pathom.connect/compute-plan}
                  {:com.wsscode.pathom.connect/plan    (([:error
                                                          error]))
                   :com.wsscode.pathom.core/path       [:error]
                   :com.wsscode.pathom.parser/provides #{:error}
                   :com.wsscode.pathom.trace/direction :com.wsscode.pathom.trace/leave
                   :com.wsscode.pathom.trace/event     :com.wsscode.pathom.connect/compute-plan}
                  {:com.wsscode.pathom.connect/input-data {}
                   :com.wsscode.pathom.connect/sym        error
                   :com.wsscode.pathom.core/path          [:error]
                   :com.wsscode.pathom.trace/event        :com.wsscode.pathom.connect/call-resolver-with-cache
                   :key                                   :error}
                  {:com.wsscode.pathom.connect/input-data {}
                   :com.wsscode.pathom.connect/sym        error
                   :com.wsscode.pathom.core/path          [:error]
                   :com.wsscode.pathom.trace/direction    :com.wsscode.pathom.trace/enter
                   :com.wsscode.pathom.trace/event        :com.wsscode.pathom.connect/call-resolver
                   :com.wsscode.pathom.trace/label        "error"
                   :key                                   :error}
                  {:com.wsscode.pathom.core/error      "class clojure.lang.ExceptionInfo: Error - {}"
                   :com.wsscode.pathom.core/path       [:error]
                   :com.wsscode.pathom.trace/direction :com.wsscode.pathom.trace/leave
                   :com.wsscode.pathom.trace/event     :com.wsscode.pathom.connect/call-resolver}
                  {:com.wsscode.pathom.core/path       [:error]
                   :com.wsscode.pathom.trace/direction :com.wsscode.pathom.trace/enter
                   :com.wsscode.pathom.trace/event     :com.wsscode.pathom.connect/compute-plan}
                  {:com.wsscode.pathom.core/path       [:error]
                   :com.wsscode.pathom.trace/direction :com.wsscode.pathom.trace/leave
                   :com.wsscode.pathom.trace/event     :com.wsscode.pathom.connect/compute-plan}
                  {:com.wsscode.pathom.connect/sym error
                   :com.wsscode.pathom.core/path   [:error]
                   :com.wsscode.pathom.trace/event :com.wsscode.pathom.connect/resolver-error
                   :key                            :error}]))))

     (testing "attribute with dependency can't be resolved because of an error"
       (let [errors (atom {})]
         (is (= (call-parallel-reader {::p/errors* errors} :d)
                #:com.wsscode.pathom.parser{:provides        #{:d :error}
                                            :response-stream [#:com.wsscode.pathom.parser{:provides       #{:d :error}
                                                                                          :response-value {:d :com.wsscode.pathom.core/reader-error}}]}))
         (is (= @errors {[:d] "class clojure.lang.ExceptionInfo: Error - {}"}))
         (is (= (comparable-trace @trace)
                '[{:com.wsscode.pathom.core/path       [:d]
                   :com.wsscode.pathom.trace/direction :com.wsscode.pathom.trace/enter
                   :com.wsscode.pathom.trace/event     :com.wsscode.pathom.connect/compute-plan}
                  {:com.wsscode.pathom.connect/plan    (([:error
                                                          error]
                                                         [:d
                                                          error->d]))
                   :com.wsscode.pathom.core/path       [:d]
                   :com.wsscode.pathom.parser/provides #{:d
                                                         :error}
                   :com.wsscode.pathom.trace/direction :com.wsscode.pathom.trace/leave
                   :com.wsscode.pathom.trace/event     :com.wsscode.pathom.connect/compute-plan}
                  {:com.wsscode.pathom.connect/input-data {}
                   :com.wsscode.pathom.connect/sym        error
                   :com.wsscode.pathom.core/path          [:d]
                   :com.wsscode.pathom.trace/event        :com.wsscode.pathom.connect/call-resolver-with-cache
                   :key                                   :d}
                  {:com.wsscode.pathom.connect/input-data {}
                   :com.wsscode.pathom.connect/sym        error
                   :com.wsscode.pathom.core/path          [:d]
                   :com.wsscode.pathom.trace/direction    :com.wsscode.pathom.trace/enter
                   :com.wsscode.pathom.trace/event        :com.wsscode.pathom.connect/call-resolver
                   :com.wsscode.pathom.trace/label        "error"
                   :key                                   :d}
                  {:com.wsscode.pathom.core/error      "class clojure.lang.ExceptionInfo: Error - {}"
                   :com.wsscode.pathom.core/path       [:d]
                   :com.wsscode.pathom.trace/direction :com.wsscode.pathom.trace/leave
                   :com.wsscode.pathom.trace/event     :com.wsscode.pathom.connect/call-resolver}
                  {:com.wsscode.pathom.core/path       [:d]
                   :com.wsscode.pathom.trace/direction :com.wsscode.pathom.trace/enter
                   :com.wsscode.pathom.trace/event     :com.wsscode.pathom.connect/compute-plan}
                  {:com.wsscode.pathom.core/path       [:d]
                   :com.wsscode.pathom.trace/direction :com.wsscode.pathom.trace/leave
                   :com.wsscode.pathom.trace/event     :com.wsscode.pathom.connect/compute-plan}
                  {:com.wsscode.pathom.connect/sym error
                   :com.wsscode.pathom.core/path   [:d]
                   :com.wsscode.pathom.trace/event :com.wsscode.pathom.connect/resolver-error
                   :key                            :d}]))))

     (testing "attribute with dependency can't be resolved because of an on the way"
       (let [errors (atom {})]
         (is (= (call-parallel-reader {::p/errors* errors} :error-trail-final)
                #:com.wsscode.pathom.parser{:provides        #{:error-trail-dep
                                                               :error-trail-final}
                                            :response-stream [#:com.wsscode.pathom.parser{:provides       #{:error-trail-dep
                                                                                                            :error-trail-final}
                                                                                          :response-value {:error-trail-dep :com.wsscode.pathom.core/reader-error}}]}))
         (is (= @errors {[:error-trail-final] "class clojure.lang.ExceptionInfo: Insufficient resolver output - {:com.wsscode.pathom.parser/response-value {:error-trail-dep :com.wsscode.pathom.core/reader-error}, :key :error-trail-dep}"}))
         (is (= (comparable-trace @trace)
                '[{:com.wsscode.pathom.core/path       [:error-trail-final]
                   :com.wsscode.pathom.trace/direction :com.wsscode.pathom.trace/enter
                   :com.wsscode.pathom.trace/event     :com.wsscode.pathom.connect/compute-plan}
                  {:com.wsscode.pathom.connect/plan    (([:error-trail-dep
                                                          error-trail-dep]
                                                         [:error-trail-final
                                                          error-trail]))
                   :com.wsscode.pathom.core/path       [:error-trail-final]
                   :com.wsscode.pathom.parser/provides #{:error-trail-dep
                                                         :error-trail-final}
                   :com.wsscode.pathom.trace/direction :com.wsscode.pathom.trace/leave
                   :com.wsscode.pathom.trace/event     :com.wsscode.pathom.connect/compute-plan}
                  {:com.wsscode.pathom.connect/input-data {}
                   :com.wsscode.pathom.connect/sym        error-trail-dep
                   :com.wsscode.pathom.core/path          [:error-trail-final]
                   :com.wsscode.pathom.trace/event        :com.wsscode.pathom.connect/call-resolver-with-cache
                   :key                                   :error-trail-final}
                  {:com.wsscode.pathom.connect/input-data {}
                   :com.wsscode.pathom.connect/sym        error-trail-dep
                   :com.wsscode.pathom.core/path          [:error-trail-final]
                   :com.wsscode.pathom.trace/direction    :com.wsscode.pathom.trace/enter
                   :com.wsscode.pathom.trace/event        :com.wsscode.pathom.connect/call-resolver
                   :com.wsscode.pathom.trace/label        "error-trail-dep"
                   :key                                   :error-trail-final}
                  {:com.wsscode.pathom.core/path       [:error-trail-final]
                   :com.wsscode.pathom.trace/direction :com.wsscode.pathom.trace/leave
                   :com.wsscode.pathom.trace/event     :com.wsscode.pathom.connect/call-resolver}
                  {:com.wsscode.pathom.core/path       [:error-trail-final]
                   :com.wsscode.pathom.trace/direction :com.wsscode.pathom.trace/enter
                   :com.wsscode.pathom.trace/event     :com.wsscode.pathom.connect/compute-plan}
                  {:com.wsscode.pathom.core/path       [:error-trail-final]
                   :com.wsscode.pathom.trace/direction :com.wsscode.pathom.trace/leave
                   :com.wsscode.pathom.trace/event     :com.wsscode.pathom.connect/compute-plan}]))))

     (testing "attribute with a dependency of a previously fetched error"
       (let [errors (atom {})]
         (is (= (call-parallel-reader {::p/errors* errors
                                       ::p/entity  (atom {:a ::p/reader-error})} :b)
                :com.wsscode.pathom.core/continue))
         (is (= @errors {}))
         (is (= (comparable-trace @trace)
                '[{:com.wsscode.pathom.core/path       [:b]
                   :com.wsscode.pathom.trace/direction :com.wsscode.pathom.trace/enter
                   :com.wsscode.pathom.trace/event     :com.wsscode.pathom.connect/compute-plan}
                  {:com.wsscode.pathom.core/path       [:b]
                   :com.wsscode.pathom.trace/direction :com.wsscode.pathom.trace/leave
                   :com.wsscode.pathom.trace/event     :com.wsscode.pathom.connect/compute-plan}]))))

     (testing "invalid response"
       (let [errors (atom {})]
         (is (= (call-parallel-reader {::p/errors* errors} :invalid)
                #:com.wsscode.pathom.parser{:provides        #{:invalid}
                                            :response-stream [#:com.wsscode.pathom.parser{:provides       #{:invalid}
                                                                                          :response-value {:invalid :com.wsscode.pathom.core/reader-error}}]}))
         (is (= @errors {[:invalid] "class clojure.lang.ExceptionInfo: Invalid resolve response - #:com.wsscode.pathom.parser{:response-value 42}"}))
         (is (= (comparable-trace @trace)
                '[{:com.wsscode.pathom.core/path       [:invalid]
                   :com.wsscode.pathom.trace/direction :com.wsscode.pathom.trace/enter
                   :com.wsscode.pathom.trace/event     :com.wsscode.pathom.connect/compute-plan}
                  {:com.wsscode.pathom.connect/plan    (([:invalid
                                                          invalid]))
                   :com.wsscode.pathom.core/path       [:invalid]
                   :com.wsscode.pathom.parser/provides #{:invalid}
                   :com.wsscode.pathom.trace/direction :com.wsscode.pathom.trace/leave
                   :com.wsscode.pathom.trace/event     :com.wsscode.pathom.connect/compute-plan}
                  {:com.wsscode.pathom.connect/input-data {}
                   :com.wsscode.pathom.connect/sym        invalid
                   :com.wsscode.pathom.core/path          [:invalid]
                   :com.wsscode.pathom.trace/event        :com.wsscode.pathom.connect/call-resolver-with-cache
                   :key                                   :invalid}
                  {:com.wsscode.pathom.connect/input-data {}
                   :com.wsscode.pathom.connect/sym        invalid
                   :com.wsscode.pathom.core/path          [:invalid]
                   :com.wsscode.pathom.trace/direction    :com.wsscode.pathom.trace/enter
                   :com.wsscode.pathom.trace/event        :com.wsscode.pathom.connect/call-resolver
                   :com.wsscode.pathom.trace/label        "invalid"
                   :key                                   :invalid}
                  {:com.wsscode.pathom.core/path       [:invalid]
                   :com.wsscode.pathom.trace/direction :com.wsscode.pathom.trace/leave
                   :com.wsscode.pathom.trace/event     :com.wsscode.pathom.connect/call-resolver}
                  {:com.wsscode.pathom.core/path       [:invalid]
                   :com.wsscode.pathom.trace/direction :com.wsscode.pathom.trace/enter
                   :com.wsscode.pathom.trace/event     :com.wsscode.pathom.connect/compute-plan}
                  {:com.wsscode.pathom.core/path       [:invalid]
                   :com.wsscode.pathom.trace/direction :com.wsscode.pathom.trace/leave
                   :com.wsscode.pathom.trace/event     :com.wsscode.pathom.connect/compute-plan}
                  {:com.wsscode.pathom.connect/sym           invalid
                   :com.wsscode.pathom.core/path             [:invalid]
                   :com.wsscode.pathom.parser/response-value 42
                   :com.wsscode.pathom.trace/event           :com.wsscode.pathom.connect/invalid-resolve-response
                   :key                                      :invalid}]))))

     (testing "error in batch"
       (let [cache  (atom {})
             errors (atom {})]
         (is (= (call-parallel-reader {::p/request-cache       cache
                                       ::p/path                [:list 0 :error-batch]
                                       ::p/entity              (atom {:i 1})
                                       ::p/errors*             errors
                                       ::p/processing-sequence [{:i 1} {:i 2} {:i 3}]} :error-batch)
                #:com.wsscode.pathom.parser{:provides        #{:error-batch}
                                            :response-stream [#:com.wsscode.pathom.parser{:provides       #{:error-batch}
                                                                                          :response-value {:error-batch :com.wsscode.pathom.core/reader-error}}]}))
         (is (= (into {} (map (fn [[k v]] [k (async/<!! v)])) @cache)
                '{[error-batch
                   {:i 1}
                   {}] {:error-batch :com.wsscode.pathom.core/reader-error}
                  [error-batch
                   {:i 2}
                   {}] {:error-batch :com.wsscode.pathom.core/reader-error}
                  [error-batch
                   {:i 3}
                   {}] {:error-batch :com.wsscode.pathom.core/reader-error}}))

         (is (= @errors {[:list
                          0
                          :error-batch] "class clojure.lang.ExceptionInfo: Error - {}"
                         [:list
                          1
                          :error-batch] "class clojure.lang.ExceptionInfo: Error - {}"
                         [:list
                          2
                          :error-batch] "class clojure.lang.ExceptionInfo: Error - {}"}))

         (is (= (comparable-trace @trace)
                '[{:com.wsscode.pathom.core/path       [:list
                                                        0
                                                        :error-batch]
                   :com.wsscode.pathom.trace/direction :com.wsscode.pathom.trace/enter
                   :com.wsscode.pathom.trace/event     :com.wsscode.pathom.connect/compute-plan}
                  {:com.wsscode.pathom.connect/plan    (([:error-batch
                                                          error-batch]))
                   :com.wsscode.pathom.core/path       [:list
                                                        0
                                                        :error-batch]
                   :com.wsscode.pathom.parser/provides #{:error-batch}
                   :com.wsscode.pathom.trace/direction :com.wsscode.pathom.trace/leave
                   :com.wsscode.pathom.trace/event     :com.wsscode.pathom.connect/compute-plan}
                  {:com.wsscode.pathom.connect/input-data {:i 1}
                   :com.wsscode.pathom.connect/sym        error-batch
                   :com.wsscode.pathom.core/path          [:list
                                                           0
                                                           :error-batch]
                   :com.wsscode.pathom.trace/direction    :com.wsscode.pathom.trace/enter
                   :com.wsscode.pathom.trace/event        :com.wsscode.pathom.connect/call-resolver-batch
                   :key                                   :error-batch}
                  {:com.wsscode.pathom.connect/items [{:i 1}
                                                      {:i 2}
                                                      {:i 3}]
                   :com.wsscode.pathom.core/path     [:list
                                                      0
                                                      :error-batch]
                   :com.wsscode.pathom.trace/event   :com.wsscode.pathom.connect/batch-items-ready}
                  {:com.wsscode.pathom.core/cache-key [error-batch
                                                       {:i 1}
                                                       {}]
                   :com.wsscode.pathom.core/path      [:list
                                                       0
                                                       :error-batch]
                   :com.wsscode.pathom.trace/event    :com.wsscode.pathom.core/cache-miss}
                  {:com.wsscode.pathom.core/cache-key [error-batch
                                                       {:i 2}
                                                       {}]
                   :com.wsscode.pathom.core/path      [:list
                                                       0
                                                       :error-batch]
                   :com.wsscode.pathom.trace/event    :com.wsscode.pathom.core/cache-miss}
                  {:com.wsscode.pathom.core/cache-key [error-batch
                                                       {:i 3}
                                                       {}]
                   :com.wsscode.pathom.core/path      [:list
                                                       0
                                                       :error-batch]
                   :com.wsscode.pathom.trace/event    :com.wsscode.pathom.core/cache-miss}
                  {:com.wsscode.pathom.connect/input-data [{:i 1}
                                                           {:i 2}
                                                           {:i 3}]
                   :com.wsscode.pathom.connect/sym        error-batch
                   :com.wsscode.pathom.core/path          [:list
                                                           0
                                                           :error-batch]
                   :com.wsscode.pathom.trace/direction    :com.wsscode.pathom.trace/enter
                   :com.wsscode.pathom.trace/event        :com.wsscode.pathom.connect/call-resolver
                   :com.wsscode.pathom.trace/label        "error-batch"
                   :key                                   :error-batch}
                  {:com.wsscode.pathom.core/error      "class clojure.lang.ExceptionInfo: Error - {}"
                   :com.wsscode.pathom.core/path       [:list
                                                        0
                                                        :error-batch]
                   :com.wsscode.pathom.trace/direction :com.wsscode.pathom.trace/leave
                   :com.wsscode.pathom.trace/event     :com.wsscode.pathom.connect/call-resolver}
                  {:com.wsscode.pathom.core/error  "class clojure.lang.ExceptionInfo: Error - {}"
                   :com.wsscode.pathom.core/path   [:list
                                                    0
                                                    :error-batch]
                   :com.wsscode.pathom.trace/event :com.wsscode.pathom.connect/batch-result-error}
                  {:com.wsscode.pathom.connect/items-count 3
                   :com.wsscode.pathom.core/path           [:list
                                                            0
                                                            :error-batch]
                   :com.wsscode.pathom.trace/event         :com.wsscode.pathom.connect/batch-result-ready}
                  {:com.wsscode.pathom.connect/input-data {:i 1}
                   :com.wsscode.pathom.connect/sym        error-batch
                   :com.wsscode.pathom.core/path          [:list
                                                           0
                                                           :error-batch]
                   :com.wsscode.pathom.trace/direction    :com.wsscode.pathom.trace/leave
                   :com.wsscode.pathom.trace/event        :com.wsscode.pathom.connect/call-resolver-batch
                   :key                                   :error-batch}
                  {:com.wsscode.pathom.core/path       [:list
                                                        0
                                                        :error-batch]
                   :com.wsscode.pathom.trace/direction :com.wsscode.pathom.trace/enter
                   :com.wsscode.pathom.trace/event     :com.wsscode.pathom.connect/compute-plan}
                  {:com.wsscode.pathom.core/path       [:list
                                                        0
                                                        :error-batch]
                   :com.wsscode.pathom.trace/direction :com.wsscode.pathom.trace/leave
                   :com.wsscode.pathom.trace/event     :com.wsscode.pathom.connect/compute-plan}]))))))

(def parser-p
  (p/parallel-parser {::p/env     {::p/reader             [p/map-reader pc/parallel-reader pc/open-ident-reader pc/index-reader]
                                   ::pc/resolver-dispatch resolver-fn-p
                                   ::pc/indexes           @pindexes}
                      ::p/mutate  pc/mutate-async
                      ::p/plugins [p/error-handler-plugin
                                   p/request-cache-plugin
                                   p/trace-plugin]}))

(pc/defresolver thing->dep [_ _]
  {::pc/output [:dep]}
  (go
    {:dep "x"}))

(pc/defresolver provide-nothing [_ _]
  {::pc/input  #{:dep}
   ::pc/output [:a :b]}
  (go
    {}))

(pc/defresolver require-a-b-from-nothing [_ {:keys [a]}]
  {::pc/input  #{:a :b}
   ::pc/output [:c]}
  (go
    {:c a}))

(defn custom-pparser [registry env tx]
  (let [parser (p/parallel-parser {::p/env     {::p/reader [p/map-reader pc/parallel-reader pc/open-ident-reader]}
                                   ::p/mutate  pc/mutate-async
                                   ::p/plugins [(pc/connect-plugin {::pc/register registry})
                                                p/error-handler-plugin
                                                p/request-cache-plugin
                                                p/trace-plugin]})]
    (parser env tx)))

(defn register-index [resolvers]
  (let [resolvers (walk/postwalk
                    (fn [x]
                      (if (and (map? x) (contains? x ::pc/output))
                        (assoc x ::pc/resolve (fn [_ _]))
                        x))
                    resolvers)]
    (pc/register {} resolvers)))

(defn register-oir [resolvers]
  (::pc/index-oir (register-index resolvers)))

(defn compute-paths
  ([attr resolvers] (compute-paths attr #{} #{} resolvers))
  ([attr good-keys resolvers] (compute-paths attr good-keys #{} resolvers))
  ([attr good-keys bad-keys resolvers]
   (let [index (if (map? resolvers) resolvers (register-oir resolvers))]
     (pc/compute-paths index good-keys bad-keys attr))))

(deftest test-compute-paths
  (is (= (compute-paths :global
           [{::pc/sym    'global
             ::pc/output [:global]}])
         '#{([:global global])}))

  (is (= (compute-paths :global-1
           [{::pc/sym    'global
             ::pc/output [:global]}
            {::pc/sym    'global-1
             ::pc/input  #{:global}
             ::pc/output [:global-1]}])
         '#{([:global global]
             [:global-1 global-1])}))

  (is (= (compute-paths :global-2
           [{::pc/sym    'global
             ::pc/output [:global]}
            {::pc/sym    'global-1
             ::pc/input  #{:global}
             ::pc/output [:global-1]}
            {::pc/sym    'global-2
             ::pc/input  #{:global-1}
             ::pc/output [:global-2]}])
         '#{([:global global]
             [:global-1 global-1]
             [:global-2 global-2])}))

  (is (= (compute-paths :b
           #{:a}
           [{::pc/sym    'x
             ::pc/input  #{:a}
             ::pc/output [:b]}])
         '#{([:b x])}))

  (is (= (compute-paths :b
           #{:c}
           [{::pc/sym    'x
             ::pc/input  #{:a}
             ::pc/output [:b]}])
         '#{}))

  (is (= (compute-paths :multi
           [{::pc/sym    'global-a
             ::pc/output [:global-a]}
            {::pc/sym    'global-b
             ::pc/output [:global-b]}
            {::pc/sym    'multi
             ::pc/input  #{:global-a :global-b}
             ::pc/output [:multi]}])
         '#{([:global-a global-a]
             [:global-b global-b]
             [:multi multi])}))

  (is (= (compute-paths :multi
           #{:id}
           [{::pc/sym    'from-id
             ::pc/input  #{:id}
             ::pc/output [:a :b]}
            {::pc/sym    'multi
             ::pc/input  #{:a :b}
             ::pc/output [:multi]}])
         '#{([:b from-id]
             [:multi multi])}))

  (is (= (compute-paths :multi
           #{:id}
           #{:a}
           [{::pc/sym    'from-id
             ::pc/input  #{:id}
             ::pc/output [:a :b]}
            {::pc/sym    'multi
             ::pc/input  #{:a :b}
             ::pc/output [:multi]}])
         '#{}))

  (is (= (compute-paths :c
           [{::pc/sym    'dep
             ::pc/output [:dep]}
            {::pc/sym    'ab
             ::pc/input  #{:dep}
             ::pc/output [:a :b]}
            {::pc/sym    'c
             ::pc/input  #{:a :b}
             ::pc/output [:c]}])
         '#{([:dep dep]
             [:a ab]
             [:c c])}))

  (is (= (compute-paths :complex-out
           #{:provided-a
             :provided-b
             :provided-c}
           [{::pc/sym    'global-dep
             ::pc/output [:global-dep]}
            {::pc/sym    'res-dep-a
             ::pc/input  #{:provided-c}
             ::pc/output [:single-dep-a]}
            {::pc/sym    'res-dep-b
             ::pc/input  #{:provided-c}
             ::pc/output [:single-dep-b]}
            {::pc/sym    'res-multi-dep
             ::pc/input  #{:provided-b :provided-a}
             ::pc/output [:multi-dep]}
            {::pc/sym    'complex
             ::pc/input  #{:global-dep
                           :multi-dep
                           :single-dep-a
                           :single-dep-b}
             ::pc/output [:complex-out]}])
         '#{([:single-dep-a res-dep-a]
             [:multi-dep res-multi-dep]
             [:single-dep-b res-dep-b]
             [:global-dep global-dep]
             [:complex-out complex])}))

  (is (= (compute-paths :account/next-close-date
           #{:customer/id}
           [{::pc/sym    'customer
             ::pc/input  #{:customer/id}
             ::pc/output [:account/id]}
            {::pc/sym    'account
             ::pc/input  #{:account/id}
             ::pc/output [:account/precise-credit-limit :account/id :account/next-due-date]}
            {::pc/sym    'balances
             ::pc/input  #{:account/precise-credit-limit :account/id :account/next-due-date}
             ::pc/output [:account/next-close-date]}])
         '#{([:account/id customer]
             [:account/precise-credit-limit account]
             [:account/next-close-date balances])}))

  (is (= (compute-paths :account/id
           #{}
           '{:account/id {#{:card/id} #{card}},
             :card/id    {#{:card/id} #{card-item}}})
         '#{}))

  (is (= (compute-paths :customer/id
           #{}
           '{:customer/id  {#{:customer/cpf} #{account}},
             :customer/cpf {#{:customer/id} #{card}}})
         '#{}))

  (is (= (compute-paths :account/id
           #{:customer/id}
           '{:purchase/id {#{:customer/id :purchase/id} #{purchase}}
             :account/id  {#{:purchase/id} #{account}}})
         '#{})))

#?(:clj
   (defn quick-parser [{::p/keys  [env]
                        ::pc/keys [register]} query]
     (let [trace  (atom [])
           parser (p/parallel-parser {::p/env     (merge {::p/reader               [p/map-reader
                                                                                    pc/parallel-reader
                                                                                    pc/open-ident-reader
                                                                                    p/env-placeholder-reader]
                                                          ::pt/trace*              trace
                                                          ::p/placeholder-prefixes #{">"}}
                                                         env)
                                      ::p/mutate  pc/mutate-async
                                      ::p/plugins [(pc/connect-plugin {::pc/register register})
                                                   p/error-handler-plugin
                                                   p/request-cache-plugin
                                                   p/trace-plugin]})
           res    (async/<!! (parser {} query))]
       (reset! quick-parser-trace* @trace)
       res)))

#?(:clj
   (defn quick-parser-async [{::p/keys  [env]
                              ::pc/keys [register]} query]
     (let [trace  (atom [])
           parser (p/async-parser {::p/env     (merge {::p/reader               [p/map-reader
                                                                                 pc/async-reader2
                                                                                 pc/open-ident-reader
                                                                                 p/env-placeholder-reader]
                                                       ::pt/trace*              trace
                                                       ::p/placeholder-prefixes #{">"}}
                                                      env)
                                   ::p/mutate  pc/mutate-async
                                   ::p/plugins [(pc/connect-plugin {::pc/register register})
                                                p/error-handler-plugin
                                                p/request-cache-plugin
                                                p/trace-plugin]})
           res    (async/<!! (parser {} query))]
       (reset! quick-parser-trace* @trace)
       res)))

<<<<<<< HEAD
#?(:clj
   (defn consistent-parser-result? [config query expected]
     (let [qp (quick-parser config query)
           qs (quick-parser-serial config query)
           qa (quick-parser-async config query)]
       (when (not= qs expected)
         (clojure.pprint/pprint qs)
         (throw (ex-info "Serial parser output didn't match expected value."
                  {:expected expected
                   :actual   qs})))

       (when (not= qa expected)
         (clojure.pprint/pprint qa)
         (throw (ex-info "Async parser output didn't match expected value."
                  {:expected expected
                   :actual   qa})))

       (when (not= qp expected)
         (clojure.pprint/pprint qp)
         (throw (ex-info "Parallel parser output didn't match expected value."
                  {:expected expected
                   :actual   qp})))

       true)))
=======
(defn quick-parser-serial [{::p/keys  [env]
                            ::pc/keys [register]} query]
  (let [trace  (atom [])
        parser (p/parser {::p/env     (merge {::p/reader               [p/map-reader
                                                                        pc/reader2
                                                                        pc/open-ident-reader
                                                                        p/env-placeholder-reader]
                                              ::pt/trace*              trace
                                              ::p/placeholder-prefixes #{">"}}
                                             env)
                          ::p/mutate  pc/mutate
                          ::p/plugins [(pc/connect-plugin {::pc/register register})
                                       p/error-handler-plugin
                                       p/request-cache-plugin
                                       p/trace-plugin]})
        res    (parser {} query)]
    (reset! quick-parser-trace* @trace)
    res))

(deftest test-serial-parser-reader2
  (is (= (quick-parser-serial {::pc/register [(pc/resolver 'x
                                                {::pc/output [:x]}
                                                (fn [_ _] {}))
                                              (pc/resolver 'y
                                                {::pc/input  #{:x}
                                                 ::pc/output [:y]}
                                                (fn [_ _] {:y true}))]}
           [:y])
         {:y ::p/not-found}))

  (testing "elide env from mutation when user sends no query"
    (is (= (quick-parser-serial {::pc/register [(pc/mutation 'x
                                                  {}
                                                  (fn [env _] {::p/env env}))]}
             '[(x {})])
           '{x {}}))))
>>>>>>> f5643bd7

#?(:clj
   (deftest test-parallel-parser-with-connect
     (testing "skip resolver if value is resolved"
       (let [c      (atom 0)
             config {::p/env       {:counter c}
                     ::pc/register [(pc/resolver 'a
                                      {::pc/output [:a]}
                                      (fn [env _]
                                        {:a 1 :b 3}))

                                    (pc/resolver 'base
                                      {::pc/input  #{:a}
                                       ::pc/output [:b :z]}
                                      (fn [{:keys [counter]} _]
                                        (swap! counter inc)
                                        {:b 2 :z 10}))]}
             check  (fn [parser]
                      (reset! c 0)
                      (parser config [:b])
                      (let [cs @c]
                        (parser config [:b :z])
                        [cs @c]))]
         (is (= [0 1] (check quick-parser)))
         (is (= [0 1] (check quick-parser-serial)))
         (is (= [0 1] (check quick-parser-async))))

       (let [c (atom 0)]
         (quick-parser {::p/env       {:counter c}
                        ::pc/register [(pc/resolver 'a
                                         {::pc/output [:a]}
                                         (fn [env _]
                                           {:a 1 :b 3}))

                                       (pc/resolver 'base
                                         {::pc/input  #{:a}
                                          ::pc/output [:b :z]}
                                         (fn [{:keys [counter]} _]
                                           (swap! counter inc)
                                           {:b 2 :z 10}))]}
           '[:b :z])
         (is (= 1 @c))))

     (testing "map of maps"
       (is (consistent-parser-result?
             {::pc/register [(pc/resolver 'a
                               {::pc/output [{:a [:b :c]}]}
                               (fn [env _]
                                 ^::p/map-of-maps
                                 {:a {:x {:b 2 :c 9}
                                      :y {:b 3 :c 8}}}))]}
             [{:a ^::p/map-of-maps [:b]}]
             ; =>
             {:a {:x {:b 2}
                  :y {:b 3}}})))

     (testing "using root-query"
       (is (= (quick-parser {::pc/register [(pc/resolver 'base
                                              {::pc/output [{:base [{:deep [:data]}]}]}
                                              (fn [env _]
                                                {:base {:deep {:data "value"}}}))

                                            (pc/resolver 'root-query
                                              {::pc/output [:root-query]}
                                              (fn [{::p/keys [root-query]} _]
                                                {:root-query root-query}))]}
                '[{:base [{:deep [:root-query]}]}])
              {:base {:deep {:root-query [{:base [{:deep [:root-query]}]}]}}})))

     (testing "parallel mutation join with environment override"
       (is (= (quick-parser {::pc/register [(pc/resolver 'token-value
                                              {::pc/output [:nada
                                                            {:token-complex [:id]}]}
                                              (fn [env _]
                                                (let [token 123]
                                                  {:nada          nil
                                                   :token-complex {:id     token
                                                                   ::p/env (assoc env :extra (str token " - data"))}})))

                                            (pc/resolver 'env-data
                                              {::pc/output [:extra]}
                                              (fn [{:keys [extra]} _]
                                                {:extra extra}))]}
                '[:nada
                  {:token-complex [:id
                                   :extra]}])
              {:nada nil, :token-complex {:id 123, :extra "123 - data"}})))

     (testing "error from uncached resolver"
       (is (= (quick-parser {::p/env       {}
                             ::pc/register [(pc/resolver 'a
                                              {::pc/input  #{:id}
                                               ::pc/output [:certificates]
                                               ::pc/cache? false}
                                              (fn [_ _]
                                                (throw (ex-info "Error" {}))))]}
                [{[:id 123]
                  [:certificates]}])
              {[:id 123]                       {:certificates :com.wsscode.pathom.core/reader-error},
               :com.wsscode.pathom.core/errors {[[:id 123] :certificates] "class clojure.lang.ExceptionInfo: Error - {}"}})))

     (testing "error during nested processing with error"
       (is (= (quick-parser {::p/env       {::pp/key-process-timeout 2000}
                             ::pc/register [(pc/resolver 'a
                                              {::pc/input  #{:id}
                                               ::pc/output [:certificates]}
                                              (fn [_ _]
                                                (throw (ex-info "Deu Ruim" {}))))
                                            (pc/resolver 'b
                                              {::pc/input  #{:certificates}
                                               ::pc/output [:whatever]}
                                              (fn [_ _]
                                                {:whatever "bla"}))
                                            (pc/resolver 'c
                                              {::pc/input  #{:whatever}
                                               ::pc/output [:c]}
                                              (fn [_ _]
                                                {:c 1}))
                                            (pc/resolver 'd
                                              {::pc/input  #{:certificates}
                                               ::pc/output [:d]}
                                              (fn [_ _]
                                                {:d 1}))]}
                [{[:id 123]
                  [:c :d]}])
              {[:id 123]                       {:c :com.wsscode.pathom.core/reader-error,
                                                :d :com.wsscode.pathom.core/reader-error},
               :com.wsscode.pathom.core/errors {[[:id 123] :c] "class clojure.lang.ExceptionInfo: Deu Ruim - {}",
                                                [[:id 123] :d] "class clojure.lang.ExceptionInfo: Deu Ruim - {}"}}))
       (is (= (quick-parser {::p/env       {::pp/key-process-timeout 2000}
                             ::pc/register [(pc/resolver 'a
                                              {::pc/input  #{:id}
                                               ::pc/output [:certificates]}
                                              (fn [_ _]
                                                (throw (ex-info "Deu Ruim" {}))))
                                            (pc/resolver 'b
                                              {::pc/input  #{:certificates}
                                               ::pc/output [:whatever]}
                                              (fn [_ _]
                                                {:whatever "bla"}))
                                            (pc/resolver 'c
                                              {::pc/input  #{:whatever}
                                               ::pc/output [:c]}
                                              (fn [_ _]
                                                {:c 1}))
                                            (pc/resolver 'd
                                              {::pc/input  #{:whatever}
                                               ::pc/output [:d]}
                                              (fn [_ _]
                                                {:d 1}))]}
                [{[:id 123]
                  [:c :d]}])
              {[:id 123]                       {:c :com.wsscode.pathom.core/reader-error,
                                                :d :com.wsscode.pathom.core/reader-error},
               :com.wsscode.pathom.core/errors {[[:id 123] :c] "class clojure.lang.ExceptionInfo: Deu Ruim - {}",
                                                [[:id 123] :d] "class clojure.lang.ExceptionInfo: Deu Ruim - {}"}}))

       (is (= (quick-parser {::p/env       {::pp/key-process-timeout 2000}
                             ::pc/register [(pc/resolver 'a
                                              {::pc/input  #{:id}
                                               ::pc/output [:certificates]
                                               ::pc/cache? false}
                                              (fn [_ _]
                                                (throw (ex-info "Deu Ruim" {}))))
                                            (pc/resolver 'b
                                              {::pc/input  #{:certificates}
                                               ::pc/output [:whatever]}
                                              (fn [_ _]
                                                {:whatever "bla"}))
                                            (pc/resolver 'c
                                              {::pc/input  #{:whatever}
                                               ::pc/output [:c]}
                                              (fn [_ _]
                                                {:c 1}))
                                            (pc/resolver 'd
                                              {::pc/input  #{:whatever}
                                               ::pc/output [:d]}
                                              (fn [_ _]
                                                {:d 1}))]}
                [{[:id 123]
                  [:c :d]}]))))

     (testing "global resolver times out"
       (is (= {:com.wsscode.pathom.core/errors {[] "class clojure.lang.ExceptionInfo: Parallel read timeout - {:timeout 200}"}}
              (quick-parser {::p/env       {::pp/key-process-timeout 200}
                             ::pc/register [(pc/resolver 'a
                                              {::pc/input  #{}
                                               ::pc/output [:whatever]}
                                              (fn [_ _]
                                                {:whatever (Thread/sleep 210)}))]}
                [:whatever]))))

     (testing "rename ident reads"
       (is (= (async/<!!
                (parser-p {}
                  [{'([:a 3] {:pathom/as :c}) [:b]}]))
              {:c {:b 13}}))
       (is (= (async/<!!
                (parser-p {}
                  ['(:a {:pathom/as :c})
                   '(:a {:pathom/as :d})]))
              {:c 1
               :d 1}))
       (is (= (quick-parser
                {::pc/register [(pc/resolver 'foo-resolver
                                  {::pc/input  #{}
                                   ::pc/output [{:foos [:foo-id]}]}
                                  (fn [_ _]
                                    {:foos (map #(hash-map :foo-id %) (range 3))}))

                                (pc/resolver 'param-resolver
                                  {::pc/input  #{:foo-id}
                                   ::pc/output [:n]
                                   ::pc/batch? true}
                                  (fn [env input]
                                    (let [n (-> env p/params :n)]
                                      (mapv (constantly {:n n}) input))))]}
                `[{:foos [(:n {:pathom/as :a :n 5})]}])
              {:foos [{:a 5} {:a 5} {:a 5}]})))

     (testing "env not accessible"
       (is (= (async/<!!
                (parser-p {}
                  [:provide-env ::pc/env]))
              {:provide-env "x" ::pc/env ::p/not-found})))

     (testing "elide env from mutation when user sends no query"
       (is (= (quick-parser {::pc/register [(pc/mutation 'x
                                              {}
                                              (fn [env _] {::p/env env}))]}
                '[(x {})])
              '{x {}})))

     (testing "reported issues"
       (testing "issue #136 - sorted maps"
         (is (= (quick-parser
                  {::p/env       {::p/process-error
                                  (fn [_ e]
                                    (.printStackTrace e)
                                    e)}
                   ::pc/register [(pc/resolver 'person-resolver
                                    {::pc/input  #{:person/id}
                                     ::pc/output [:person/name :person/foo]}
                                    (fn [env {:keys [person/id] :as params}]
                                      {:person/name "Tom"
                                       :person/foo  (->> {123 :a
                                                          456 :b}
                                                         (into (sorted-map)))}))]}
                  '[{[:person/id 1] [:person/name :person/foo]}])
                {[:person/id 1] {:person/foo  {123 :a, 456 :b}
                                 :person/name "Tom"}}))))

     (testing "regressions"
       (testing "parallel bounded recursions"
         (is (= (quick-parser
                  {::p/env       {::p/process-error
                                  (fn [_ e]
                                    (.printStackTrace e)
                                    e)}
                   ::pc/register [(pc/resolver 'my-example
                                    {::pc/input  #{:r}
                                     ::pc/output [:r {:x [:r]}]}
                                    (fn [_ {r :r}]
                                      (if (< r 5)
                                        {:r r
                                         :x [{:r (inc r)}]}
                                        {:r r})))]}
                  '[{[:r 0] [:r {:x 2}]}])
                {[:r 0] {:r 0 :x [{:r 1 :x [{:r 2 :x []}]}]}})))

       (testing "edge deadlock on parallel + batch + multi-step resolver requirements"
         (is (= (async/<!!
                  (parser-p {::p/entity  (atom {:deadlock-1 1})
                             ::pt/trace* trace}
                    [{:deadlock-items [:deadlock-2 :deadlock-3]}]))
                {:deadlock-items [{:deadlock-2 2, :deadlock-3 3}]})))

       (testing "edge deadlock on multi-input from the same resolver"
         (is (= (async/<!!
                  (custom-pparser [thing->dep provide-nothing require-a-b-from-nothing]
                    {} [:a :c]))
                {:a                              ::p/not-found
                 :c                              ::p/not-found
                 :com.wsscode.pathom.core/errors {[:c] "class clojure.lang.ExceptionInfo: Insufficient resolver output - {:com.wsscode.pathom.parser/response-value {}, :key :a}"}})))

       (testing "when a response has an error value but a later resolver gets a good one, the later must be used."
         (is (= (quick-parser {::pc/register [(pc/resolver 'not
                                                {::pc/output [:not :works]}
                                                (fn [_ _]
                                                  (Thread/sleep 10)
                                                  (throw (ex-info "Deu ruim" {}))))

                                              (pc/resolver 'works
                                                {::pc/output [:works]}
                                                (fn [env _]
                                                  (Thread/sleep 50)
                                                  {:works 42}))]}
                  '[:works :not])
                {:not                            :com.wsscode.pathom.core/reader-error,
                 :works                          42,
                 :com.wsscode.pathom.core/errors {[:not] "class clojure.lang.ExceptionInfo: Deu ruim - {}"}})))

       (testing "partial resolver data, request fully"
         (is (= (async/<!!
                  (parser-p {::p/entity  (atom {})
                             ::pt/trace* trace}
                    [:reg-nf1-a
                     :reg-nf1-b
                     ]))
                {:reg-nf1-a 42 :reg-nf1-b ::p/not-found})))

       (testing "external wait get notification when waiting for something in middle path"
         (is (= (quick-parser {::pc/register [(pc/resolver 'a
                                                {::pc/output [:a]}
                                                (fn [env _]
                                                  (go-catch
                                                    (<! (async/timeout 200))
                                                    (throw (ex-info "Er" {})))))

                                              (pc/resolver 'b
                                                {::pc/input  #{:a}
                                                 ::pc/output [:b]}
                                                (fn [env {:keys [a]}]
                                                  {:b (inc a)}))

                                              (pc/resolver 'c
                                                {::pc/input  #{:b}
                                                 ::pc/output [:c]}
                                                (fn [env {:keys [b]}]
                                                  {:c (inc b)}))]
                               ::p/env       {::pp/external-wait-ignore-timeout 1000}}
                  '[:c
                    {:>/b [:b]}])
                {:>/b                            {:b :com.wsscode.pathom.core/reader-error}
                 :c                              :com.wsscode.pathom.core/reader-error
                 :com.wsscode.pathom.core/errors {[:>/b
                                                   :b] "class clojure.lang.ExceptionInfo: Er - {}"
                                                  [:c] "class clojure.lang.ExceptionInfo: Er - {}"}})))

       (testing "fix empty provides from external wait ignore timeout"
         (is (= (quick-parser {::pc/register [(pc/resolver 'multi-input
                                                {::pc/output [:b :c]}
                                                (fn [env {:keys [a]}]
                                                  (Thread/sleep 500)
                                                  {:b 1
                                                   :c 2}))]
                               ::p/env       {::pp/external-wait-ignore-timeout 200}}
                  '[{:>/bla [:b :c]}])
                #:>{:bla {:c 2, :b 1}}))))))<|MERGE_RESOLUTION|>--- conflicted
+++ resolved
@@ -3368,32 +3368,6 @@
        (reset! quick-parser-trace* @trace)
        res)))
 
-<<<<<<< HEAD
-#?(:clj
-   (defn consistent-parser-result? [config query expected]
-     (let [qp (quick-parser config query)
-           qs (quick-parser-serial config query)
-           qa (quick-parser-async config query)]
-       (when (not= qs expected)
-         (clojure.pprint/pprint qs)
-         (throw (ex-info "Serial parser output didn't match expected value."
-                  {:expected expected
-                   :actual   qs})))
-
-       (when (not= qa expected)
-         (clojure.pprint/pprint qa)
-         (throw (ex-info "Async parser output didn't match expected value."
-                  {:expected expected
-                   :actual   qa})))
-
-       (when (not= qp expected)
-         (clojure.pprint/pprint qp)
-         (throw (ex-info "Parallel parser output didn't match expected value."
-                  {:expected expected
-                   :actual   qp})))
-
-       true)))
-=======
 (defn quick-parser-serial [{::p/keys  [env]
                             ::pc/keys [register]} query]
   (let [trace  (atom [])
@@ -3430,7 +3404,31 @@
                                                   (fn [env _] {::p/env env}))]}
              '[(x {})])
            '{x {}}))))
->>>>>>> f5643bd7
+
+#?(:clj
+   (defn consistent-parser-result? [config query expected]
+     (let [qp (quick-parser config query)
+           qs (quick-parser-serial config query)
+           qa (quick-parser-async config query)]
+       (when (not= qs expected)
+         (clojure.pprint/pprint qs)
+         (throw (ex-info "Serial parser output didn't match expected value."
+                  {:expected expected
+                   :actual   qs})))
+
+       (when (not= qa expected)
+         (clojure.pprint/pprint qa)
+         (throw (ex-info "Async parser output didn't match expected value."
+                  {:expected expected
+                   :actual   qa})))
+
+       (when (not= qp expected)
+         (clojure.pprint/pprint qp)
+         (throw (ex-info "Parallel parser output didn't match expected value."
+                  {:expected expected
+                   :actual   qp})))
+
+       true)))
 
 #?(:clj
    (deftest test-parallel-parser-with-connect
