--- conflicted
+++ resolved
@@ -353,14 +353,8 @@
            {:user/not-here ::p/not-found})))
 
   (testing "not found if requirements aren't met"
-<<<<<<< HEAD
-    (is (thrown-with-msg? #?(:clj clojure.lang.ExceptionInfo :cljs ExceptionInfo) #"requirements could not be met."
-          (parser {::p/entity (atom {})}
-            [:user/name]))))
-=======
     (is (= (parser {::p/entity (atom {})} [:user/name])
            {:user/name ::p/not-found})))
->>>>>>> a133f316
 
   (testing "error when an error happens"
     (is (thrown-with-msg? #?(:clj clojure.lang.ExceptionInfo :cljs ExceptionInfo) #"user not found"
@@ -396,14 +390,8 @@
            {:user/network ::p/not-found})))
 
   (testing "short circuit error "
-<<<<<<< HEAD
-    (is (thrown-with-msg? #?(:clj clojure.lang.ExceptionInfo :cljs ExceptionInfo) #"requirements could not be met."
-          (parser {}
-            [:error-dep]))))
-=======
     (is (= (parser {} [:error-dep])
            {:error-dep ::p/not-found})))
->>>>>>> a133f316
 
   (testing "read index"
     (is (= (parser {} [::pc/indexes])
