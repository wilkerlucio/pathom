(ns com.wsscode.pathom.connect
  #?(:cljs [:require-macros com.wsscode.pathom.connect])
  (:require [clojure.spec.alpha :as s]
            [com.wsscode.pathom.core :as p]
            [com.wsscode.pathom.parser :as pp]
            [com.wsscode.pathom.trace :as pt]
            [clojure.math.combinatorics :as combo]
            [#?(:clj  com.wsscode.common.async-clj
                :cljs com.wsscode.common.async-cljs)
             :as p.async
             :refer [let-chan go-promise go-catch <? <?maybe <!maybe]]
            [clojure.set :as set]
            [clojure.core.async :as async :refer [<! >! go]]))

(s/def ::sym symbol?)
(s/def ::sym-set (s/coll-of ::sym :kind set?))
(s/def ::attribute keyword?)
(s/def ::attributes-set (s/coll-of ::attribute :kind set?))

(s/def ::idents ::attributes-set)
(s/def ::input ::attributes-set)
(s/def ::out-attribute (s/or :plain ::attribute :composed (s/map-of ::attribute ::output)))
(s/def ::output (s/or :attribute-list (s/coll-of ::out-attribute :kind vector? :min-count 1)
                      :union (s/map-of ::attribute ::output)))
(s/def ::params ::output)

(s/def ::resolver-data (s/keys :req [::sym] :opt [::input ::output ::cache?]))
(s/def ::resolver-weights (s/map-of ::sym number?))

(s/def ::index-resolvers (s/map-of ::sym ::resolver-data))

(s/def ::io-map (s/map-of ::attribute ::io-map))
(s/def ::index-io (s/map-of ::attributes-set ::io-map))

(s/def ::index-oir (s/map-of ::attribute (s/map-of ::attributes-set (s/coll-of ::sym :kind set?))))

(s/def ::indexes (s/keys :opt [::index-resolvers ::index-io ::index-oir ::idents ::mutations]))

(s/def ::dependency-track (s/coll-of (s/tuple ::sym-set ::attributes-set) :kind set?))

(s/def ::resolver-dispatch ifn?)
(s/def ::mutate-dispatch ifn?)

(s/def ::mutation-join-globals (s/coll-of ::attribute))

(defn resolver-data
  "Get resolver map information in env from the resolver sym."
  [env-or-indexes sym]
  (let [idx (cond-> env-or-indexes
              (contains? env-or-indexes ::indexes)
              ::indexes)]
    (get-in idx [::index-resolvers sym])))

(defn mutation-data
  "Get mutation map information in env from the resolver sym."
  [env-or-indexes sym]
  (let [idx (cond-> env-or-indexes
              (contains? env-or-indexes ::indexes)
              ::indexes)]
    (get-in idx [::mutations sym])))

(defn- flat-query [query]
  (if (map? query)
    (apply concat (map flat-query (vals query)))
    (->> query p/query->ast :children (mapv :key))))

(defn- merge-io-attrs [a b]
  (cond
    (and (map? a) (map? b))
    (merge-with merge-io-attrs a b)

    (map? a) a
    (map? b) b

    :else b))

(defn- normalize-io [output]
  (if (map? output) ; union
    (let [unions (into {} (map (fn [[k v]]
                                 [k (normalize-io v)]))
                       output)
          merged (reduce merge-io-attrs (vals unions))]
      (assoc merged ::unions unions))
    (into {} (map (fn [x] (if (map? x)
                            (let [[k v] (first x)]
                              [k (normalize-io v)])
                            [x {}])))
          output)))

(defn merge-io
  "Merge ::index-io maps."
  [a b]
  (merge-with merge-io-attrs a b))

(defn merge-oir
  "Merge ::index-oir maps."
  [a b]
  (merge-with #(merge-with into % %2) a b))

(defmulti index-merger
  "This is an extensible gateway so you can define different strategies for merging different
  kinds of indexes."
  (fn [k _ _] k))

(defmethod index-merger ::index-io [_ ia ib]
  (merge-io ia ib))

(defmethod index-merger ::index-oir [_ ia ib]
  (merge-oir ia ib))

(defmethod index-merger :default [_ a b]
  (cond
    (and (set? a) (set? b))
    (into a b)

    (and (map? a) (map? b))
    (merge a b)

    :else
    b))

(defn merge-indexes [ia ib]
  (reduce-kv
    (fn [idx k v]
      (if (contains? idx k)
        (update idx k #(index-merger k % v))
        (assoc idx k v)))
    ia ib))

(defn add
  ([indexes sym] (add indexes sym {}))
  ([indexes sym sym-data]
   (let [{::keys [input output] :as sym-data} (merge {::sym   sym
                                                      ::input #{}}
                                                     sym-data)]
     (let [input' (if (and (= 1 (count input))
                           (contains? (get-in indexes [::index-io #{}]) (first input)))
                    #{}
                    input)]
       (merge-indexes indexes
         (cond-> {::index-resolvers {sym sym-data}
                  ::index-io        {input' (normalize-io output)}
                  ::index-oir       (reduce (fn [indexes out-attr]
                                              (cond-> indexes
                                                (not= #{out-attr} input)
                                                (update-in [out-attr input] (fnil conj #{}) sym)))
                                            {}
                                            (flat-query output))}
           (= 1 (count input'))
           (assoc ::idents #{(first input')})))))))

(s/fdef add
  :args (s/cat :indexes (s/or :index ::indexes :blank #{{}})
               :sym ::sym
               :sym-data (s/? (s/keys :opt [::input ::output])))
  :ret ::indexes)

(defn add-mutation
  [indexes sym data]
  (assoc-in indexes [::mutations sym] (assoc data ::sym sym)))

(s/fdef add-mutation
  :args (s/cat :indexes (s/or :index ::indexes :blank #{{}})
               :sym ::sym
               :sym-data (s/? (s/keys :opt [::params ::output])))
  :ret ::indexes)

(defn sort-resolvers [{::p/keys [request-cache]} resolvers e]
  (->> resolvers
       (sort-by (fn [s]
                  (if request-cache
                    (if (contains? @request-cache [s e])
                      0
                      1)
                    1)))))

(defn pick-resolver [{::keys [indexes dependency-track]
                      :as    env}]
  (let [k (-> env :ast :key)
        e (p/entity env)]
    (if-let [attr-resolvers (get-in indexes [::index-oir k])]
      (let [r (->> attr-resolvers
                   (map (fn [[attrs sym]]
                          (let [missing (set/difference attrs (set (keys e)))]
                            {:sym     sym
                             :attrs   attrs
                             :missing missing})))
                   (sort-by (comp count :missing)))]
        (loop [[{:keys [sym attrs]} & t :as xs] r]
          (if xs
            (if-not (contains? dependency-track [sym attrs])
              (let [e       (try
                              (->> (p/entity (-> env
                                                 (assoc ::p/fail-fast? true)
                                                 (update ::dependency-track (fnil conj #{}) [sym attrs])) attrs)
                                   (p/elide-items p/break-values))
                              (catch #?(:clj Throwable :cljs :default) _ {}))
                    missing (set/difference (set attrs) (set (keys e)))]
                (if (seq missing)
                  (recur t)
                  (let [e (select-keys e attrs)]
                    {:e e
                     :s (first (sort-resolvers env sym e))}))))))))))

(s/fdef pick-resolver
  :args (s/cat :env (s/keys :req [::indexes] :opt [::dependency-track])))

(defn async-pick-resolver [{::keys [indexes dependency-track] :as env}]
  (go-catch
    (let [k (-> env :ast :key)
          e (p/entity env)]
      (if-let [attr-resolvers (get-in indexes [::index-oir k])]
        (let [r (->> attr-resolvers
                     (map (fn [[attrs sym]]
                            (let [missing (set/difference attrs (set (keys e)))]
                              {:sym     sym
                               :attrs   attrs
                               :missing missing})))
                     (sort-by (comp count :missing)))]
          (loop [[{:keys [sym attrs]} & t :as xs] r]
            (if xs
              (if-not (contains? dependency-track [sym attrs])
                (let [e       (try
                                (->> (p/entity (-> env
                                                   (assoc ::p/fail-fast? true)
                                                   (update ::dependency-track (fnil conj #{}) [sym attrs])) attrs)
                                     <?
                                     (p/elide-items p/break-values))
                                (catch #?(:clj Throwable :cljs :default) _ {}))
                      missing (set/difference (set attrs) (set (keys e)))]
                  (if (seq missing)
                    (recur t)
                    {:e (select-keys e attrs)
                     :s (first (sort-resolvers env sym e))}))))))))))

(defn default-resolver-dispatch [{{::keys [sym] :as resolver} ::resolver-data :as env} entity]
  #?(:clj
     (if-let [f (resolve sym)]
       (f env entity)
       (throw (ex-info "Can't resolve symbol" {:resolver resolver})))

     :cljs
     (throw (ex-info "Default resolver-dispatch is not supported on CLJS, please implement ::p.connect/resolver-dispatch in your parser environment." {}))))

(defn resolver-dispatch
  "Helper method that extract resolver symbol from env. It's recommended to use as a dispatch method for creating
  multi-methods for resolver dispatch."
  ([env] (get-in env [::resolver-data ::sym]))
  ([env _]
   (get-in env [::resolver-data ::sym])))

#?(:clj
   (defn create-thread-pool [thread-count ch]
     (doseq [_ (range thread-count)]
       (async/thread
         (loop []
           (when-let [{:keys [f out]} (async/<!! ch)]
             (async/put! out (com.wsscode.common.async-clj/<!!maybe (f)))
             (recur)))))
     ch))

(defn call-resolver* [{::keys [resolver-dispatch]
                       :or    {resolver-dispatch default-resolver-dispatch}
                       :as    env}
                      entity]
  (let [tid (pt/trace-enter env {::pt/event   ::call-resolver
                                 :key         (-> env :ast :key)
                                 ::sym        (-> env ::resolver-data ::sym)
                                 ::input-data entity})]
    (let-chan [x (try
                   (p/exec-plugin-actions env ::wrap-resolve resolver-dispatch env entity)
                   (catch #?(:clj Throwable :cljs :default) e e))]
      (pt/trace-leave env {::pt/event ::call-resolver} tid)
      x)))

(defn call-resolver [{::keys [pool-chan]
                      :as    env}
                     entity]
  (if pool-chan
    (let [out (async/promise-chan)]
      (go
        (let [tid (pt/trace-enter env {::pt/event   ::schedule-resolver
                                       :key         (-> env :ast :key)
                                       ::sym        (-> env ::resolver-data ::sym)
                                       ::input-data entity})]
          (>! pool-chan {:out out
                         :f   #(do
                                 (pt/trace-leave env {::pt/event ::schedule-resolver} tid)
                                 (call-resolver* env entity))})))
      out)
    (call-resolver* env entity)))

(defn- entity-select-keys [env entity input]
  (let [entity (p/maybe-atom entity)]
    (let-chan [e (if (set/subset? input entity)
                   entity
                   (p/entity (assoc env ::p/entity entity) input))]
      (select-keys e input))))

(defn all-values-valid? [m input]
  (and (every? (fn [[_ v]] (not (p/break-values v))) m)
       (every? m input)))

(defn- cache-batch [env resolver-sym linked-results]
  (doseq [[input value] linked-results]
    (p/cached env [resolver-sym input] value)))

(defn reader [{::keys   [indexes] :as env
               ::p/keys [processing-sequence]}]
  (let [k (-> env :ast :key)]
    (if (get-in indexes [::index-oir k])
      (if-let [{:keys [e s]} (pick-resolver env)]
        (let [{::keys [cache? batch? input] :or {cache? true} :as resolver}
              (resolver-data env s)
              env      (assoc env ::resolver-data resolver)
              response (if cache?
<<<<<<< HEAD
                         (p.async/throw-err
                           (p/cached env [s e]
                             (if (and batch? processing-sequence)
                               (let [items          (->> processing-sequence
                                                         (mapv #(entity-select-keys env % input))
                                                         (filterv #(all-values-valid? % input)))
                                     batch-result   (call-resolver env items)
                                     linked-results (zipmap items batch-result)]
                                 (cache-batch env s linked-results)
                                 (get linked-results e))
                               (call-resolver env e))))
=======
                         (p/cached env [s e]
                           (if (and batch? processing-sequence)
                             (let [items          (->> processing-sequence
                                                       (mapv #(entity-select-keys env % input))
                                                       (filterv #(all-values-valid? % input))
                                                       (distinct))
                                   batch-result   (call-resolver env items)
                                   linked-results (zipmap items batch-result)]
                               (cache-batch env s linked-results)
                               (get linked-results e))
                             (call-resolver env e)))
>>>>>>> 4e48b2e1
                         (call-resolver env e))
              env'     (get response ::env env)
              response (dissoc response ::env)]
          (if-not (or (nil? response) (map? response))
            (throw (ex-info "Response from reader must be a map." {:sym s :response response})))
          (p/swap-entity! env' #(merge % response))
          (let [x (get response k)]
            (cond
              (sequential? x)
              (->> (mapv atom x) (p/join-seq env'))

              (nil? x)
              (if (contains? response k)
                nil
                ::p/continue)

              :else
              (p/join (atom x) env'))))
        ::p/continue)
      ::p/continue)))

(defn- map-async-serial [f s]
  (go-catch
    (loop [out  []
           rest s]
      (if-let [item (first rest)]
        (recur
          (conj out (<?maybe (f item)))
          (next rest))
        out))))

(defn async-reader [{::keys   [indexes] :as env
                     ::p/keys [processing-sequence]}]
  (let [k (-> env :ast :key)]
    (if (get-in indexes [::index-oir k])
      (go-catch
        (if-let [{:keys [e s]} (<? (async-pick-resolver env))]
          (let [{::keys [cache? batch? input] :or {cache? true} :as resolver}
                (resolver-data env s)
                env      (assoc env ::resolver-data resolver)
                response (if cache?
                           (<?maybe
                             (p/cached-async env [s e]
                               (fn []
                                 (go-catch
                                   (if (and batch? processing-sequence)
                                     (let [items          (->> (<? (map-async-serial #(entity-select-keys env % input) processing-sequence))
                                                               (filterv #(all-values-valid? % input)))
                                           batch-result   (<?maybe (call-resolver env items))
                                           linked-results (zipmap items batch-result)]
                                       (cache-batch env s linked-results)
                                       (get linked-results e))
                                     (<?maybe (call-resolver env e)))))))
                           (<?maybe (call-resolver env e)))
                env'     (get response ::env env)
                response (dissoc response ::env)]
            (if-not (or (nil? response) (map? response))
              (throw (ex-info "Response from reader must be a map." {:sym s :response response})))
            (p/swap-entity! env' #(merge % response))
            (let [x (get response k)]
              (cond
                (sequential? x)
                (->> (mapv atom x) (p/join-seq env') <?maybe)

                (nil? x)
                (if (contains? response k)
                  x
                  ::p/continue)

                :else
                (-> (p/join (atom x) env') <?maybe))))
          ::p/continue))
      ::p/continue)))

(defn output->provides [output]
  (let [ast (p/query->ast output)]
    (into #{} (map :key) (:children ast))))

(defn compute-paths* [index-oir keys bad-keys attr pending]
  (if (contains? index-oir attr)
    (reduce-kv
      (fn [paths input resolvers]
        (if (or (some input pending) (some bad-keys input))
          paths
          (let [new-paths (into #{} (map #(vector [attr %])) resolvers)
                missing   (set/difference input keys)]
            (if (seq missing)
              (let [missing-paths (->> missing
                                       (into #{} (map #(compute-paths* index-oir keys bad-keys % (into pending missing))))
                                       (apply combo/cartesian-product)
                                       (mapv #(into (first %) (second %))))]
                (if (seq missing-paths)
                  (into paths (->> (combo/cartesian-product new-paths missing-paths)
                                   (mapv #(into (first %) (second %)))))
                  paths))
              (into paths new-paths)))))
      #{}
      (get index-oir attr))
    #{}))

(defn compute-paths [index-oir keys bad-keys attr]
  (into #{} (map rseq) (compute-paths* index-oir keys bad-keys attr #{attr})))

(defn split-good-bad-keys [entity]
  (let [{bad-keys  true
         good-keys false} (group-by #(contains? p/break-values (second %)) entity)
        good-keys (into #{} (map first) good-keys)
        bad-keys  (into #{} (map first) bad-keys)]
    [good-keys bad-keys]))

(defn path-cost [{::keys   [resolver-weights]
                  ::p/keys [request-cache]
                  :as      env} path]
  (let [weights (or (some-> resolver-weights deref) {})]
    (if (and (= 1 (count path)) request-cache)
      (let [sym (first path)
            e   (select-keys (p/entity env) (-> (resolver-data env sym)
                                                ::input))]
        (if (contains? @request-cache [sym e])
          1
          (get weights sym 1)))
      (transduce (map #(get weights % 1)) + path))))

(defn resolve-plan [{::keys [indexes] :as env}]
  (let [key (-> env :ast :key)
        [good-keys bad-keys] (split-good-bad-keys (p/entity env))]
    (->> (compute-paths (::index-oir indexes) good-keys bad-keys key)
         (sort-by #(path-cost env (map second %))))))

(defn resolver->output [env resolver-sym]
  (get-in env [::indexes ::index-resolvers resolver-sym ::output]))

(defn plan->provides [env plan]
  (into #{} (mapcat #(output->provides (resolver->output env (second %)))) plan))

(defn parallel-batch-error [{::p/keys [processing-sequence] :as env} e]
  (let [{::keys [output]} (-> env ::resolver-data)
        item-count (count processing-sequence)]
    (pt/trace env {::pt/event ::batch-result-error
                   :error     (p/process-error env e)})
    (let [output'   (output->provides output)
          base-path (->> env ::p/path (into [] (take-while keyword?)))]
      (doseq [o output'
              i (range item-count)]
        (p/add-error (assoc env ::p/path (conj base-path i o)) e))
      (repeat item-count (zipmap output' (repeat ::p/reader-error))))))

(defn parallel-batch [{::p/keys [processing-sequence]
                       :as      env}]
  (go-catch
    (let [{::keys       [input]
           resolver-sym ::sym} (-> env ::resolver-data)
          e          (select-keys (p/entity env) input)
          key        (-> env :ast :key)
          trace-data {:key         key
                      ::sym        resolver-sym
                      ::input-data e}]
      (pt/tracing env (assoc trace-data ::pt/event ::call-resolver-batch)
        (if (p/cache-contains? env [resolver-sym e])
          (<! (p/cache-read env [resolver-sym e]))
          (let [items          (->> (<? (map-async-serial #(entity-select-keys env % input) processing-sequence))
                                    (into [] (comp
                                               (filter #(all-values-valid? % input))
                                               (remove #(p/cache-contains? env [resolver-sym %]))
                                               (distinct))))
                _              (pt/trace env {::pt/event ::batch-items-ready
                                              ::items    items})

                batch-result   (try
                                 (p.async/throw-err (<?maybe (call-resolver env items)))
                                 (catch #?(:clj Throwable :cljs :default) e
                                   (parallel-batch-error env e)))
                _              (pt/trace env {::pt/event    ::batch-result-ready
                                              ::items-count (count batch-result)})
                linked-results (->> (zipmap items batch-result)
                                    (into {} (filter second)))]
            (doseq [[resolver-input value] linked-results]
              (p/cache-hit env [resolver-sym resolver-input] (go-promise (or value {}))))
            (get linked-results e {})))))))

(defn plan->resolvers [plan]
  (->> plan
       (flatten)
       (into #{} (filter symbol?))))

(defn decrease-path-costs [{::keys [resolver-weights resolver-weight-decrease-amount]
                            :or    {resolver-weight-decrease-amount 10}} plan]
  (if resolver-weights
    (swap! resolver-weights
      #(reduce
         (fn [rw rsym]
           (assoc rw rsym (max 1 (- (get rw rsym 0) resolver-weight-decrease-amount))))
         %
         (plan->resolvers plan)))))

(defn parallel-reader [{::keys    [indexes] :as env
                        ::p/keys  [processing-sequence]
                        ::pp/keys [waiting]}]
  (let [plan-trace-id (pt/trace-enter env {::pt/event ::compute-plan})]
    (if-let [plan (first (resolve-plan env))]
      (let [_   (pt/trace-leave env {::pt/event ::compute-plan ::plan plan} plan-trace-id)
            key (-> env :ast :key)
            out (plan->provides env plan)]
        (decrease-path-costs env plan)
        {::pp/provides
         out

         ::pp/response-stream
         (let [ch (async/chan 10)]
           (go
             (loop [[step & tail] plan
                    out-left out]
               (if step
                 (let [[key' resolver-sym] step
                       {::keys [cache? batch? input output] :or {cache? true} :as resolver}
                       (get-in indexes [::index-resolvers resolver-sym])
                       env        (assoc env ::resolver-data resolver)
                       e          (select-keys (p/entity env) input)
                       trace-data {:key         key
                                   ::sym        resolver-sym
                                   ::input-data e}
                       response   (cond
                                    (contains? waiting key')
                                    (do
                                      (pt/trace env (assoc trace-data ::pt/event ::waiting-resolver ::waiting-key key'))
                                      (<! (pp/watch-pending-key env key'))
                                      ::watch-ready)

                                    cache?
                                    (if (and batch? processing-sequence)
                                      (<! (parallel-batch env))
                                      (do
                                        (pt/trace env (assoc trace-data ::pt/event ::call-resolver-with-cache))
                                        (<!
                                          (p/cached-async env [resolver-sym e]
                                            #(go (or (<!maybe (call-resolver env e)) {}))))))

                                    :else
                                    (or (<!maybe (call-resolver env e)) {}))]

                   (cond
                     (identical? ::watch-ready response)
                     (recur tail (set/difference out-left (set (keys (p/entity env)))))

                     (map? response)
                     (let [out-provides (output->provides output)]
                       (pt/trace env {::pt/event ::merge-resolver-response
                                      :key       key
                                      ::sym      resolver-sym})
                       (p/swap-entity! env #(merge response %))
                       (>! ch {::pp/provides       out-provides
                               ::pp/response-value response})
                       (recur tail (set/difference out-left out-provides)))

                     (p.async/error? response)
                     (do
                       (pt/trace env {::pt/event ::resolver-error
                                      :key       key
                                      ::sym      resolver-sym})
                       (p/add-error env response)
                       (>! ch {::pp/provides       out
                               ::pp/response-value (zipmap out-left (repeat ::p/reader-error))})
                       (async/close! ch))

                     :else
                     (do
                       (pt/trace env {::pt/event          ::invalid-resolve-response
                                      :key                key
                                      ::sym               resolver-sym
                                      ::pp/response-value response})
                       (p/add-error env (ex-info "Invalid resolve response" {::pp/response-value response}))
                       (>! ch {::pp/provides       out
                               ::pp/response-value {key ::p/reader-error}})
                       (async/close! ch))))
                 (async/close! ch))))
           ch)})
      ::p/continue)))

(def index-reader
  {::indexes
   (fn [{::keys [indexes] :as env}]
     (p/join indexes env))})

(defn indexed-ident [{::keys [indexes] :as env}]
  (if-let [attr (p/ident-key env)]
    (if (contains? (::idents indexes) attr)
      {attr (p/ident-value env)})))

(defn ident-reader [env]
  (if-let [ent (indexed-ident env)]
    (p/join (atom ent) env)
    ::p/continue))

(defn batch-resolver
  "Return a resolver that will dispatch to single-fn when the input is a single value, and multi-fn when
  multiple inputs are provided (on batch cases)."
  [single-fn multi-fn]
  (fn [env input]
    (if (sequential? input)
      (multi-fn env input)
      (single-fn env input))))

(def all-readers [reader ident-reader index-reader])
(def all-async-readers [async-reader ident-reader index-reader])
(def all-parallel-readers [parallel-reader ident-reader index-reader])

(defn mutation-dispatch
  "Helper method that extract key from ast symbol from env. It's recommended to use as a dispatch method for creating
  multi-methods for mutation dispatch."
  [env _]
  (get-in env [:ast :key]))

(defn mutate [{::keys [indexes mutate-dispatch mutation-join-globals]
               :keys  [query]
               :or    {mutation-join-globals []}
               :as    env} sym' input]
  (if-let [{::keys [sym]} (get-in indexes [::mutations sym'])]
    (let [env (assoc-in env [:ast :key] sym)]
      {:action #(let [res (mutate-dispatch (assoc env ::source-mutation sym') input)]
                  (if query
                    (merge (select-keys res mutation-join-globals)
                           (p/join (atom res) env))
                    res))})
    (throw (ex-info "Mutation not found" {:mutation sym'}))))

(defn mutate-async [{::keys [indexes mutate-dispatch mutation-join-globals]
                     :keys  [query]
                     :or    {mutation-join-globals []}
                     :as    env} sym' input]
  (if-let [{::keys [sym]} (get-in indexes [::mutations sym'])]
    (let [env (assoc-in env [:ast :key] sym)]
      {:action #(go-catch
                  (let [res (<?maybe (mutate-dispatch (assoc env ::source-mutation sym') input))]
                    (if query
                      (merge (select-keys res mutation-join-globals)
                             (<? (p/join (atom res) env)))
                      res)))})
    (throw (ex-info "Mutation not found" {:mutation sym'}))))

;;;;;;;;;;;;;;;;;;;

(defn resolver-factory
  "Given multi-method mm and index atom idx, returns a function with the given signature:
   [sym config f], the function will be add to the mm and will be indexed using config as
   the config params for connect/add."
  [mm idx]
  (fn resolver-factory-internal
    [sym config f]
    (defmethod mm sym [env input] (f env input))
    (swap! idx add sym config)))

(defn mutation-factory
  [mm idx]
  (fn mutation-factory-internal
    [sym config f]
    (defmethod mm sym [env input] (f env input))
    (swap! idx add-mutation sym config)))

(defn- cached [cache x f]
  (if cache
    (if (contains? @cache x)
      (get @cache x)
      (let [res (f)]
        (swap! cache assoc x res)
        res))
    (f)))

(defn discover-attrs [{::keys [index-io cache] :as index} ctx]
  (cached cache ctx
    (fn []
      (let [base-keys
            (if (> (count ctx) 1)
              (let [tree (->> ctx
                              (repeat (dec (count ctx)))
                              (map-indexed #(drop (- (count %2) (inc %)) %2))
                              (reduce (fn [a b]
                                        (let [attrs (discover-attrs index (vec b))]
                                          (if (nil? a)
                                            attrs
                                            (update-in a (reverse (drop-last b)) merge-io attrs))))
                                      nil))]
                (get-in tree (->> ctx reverse next vec)))
              (merge-io (get-in index-io [#{} (first ctx)])
                        (get index-io #{(first ctx)} {})))]
        (loop [available index-io
               collected base-keys]
          (let [attrs   (->> collected keys set)
                matches (remove (fn [[k _]] (seq (set/difference k attrs))) available)]
            (if (seq matches)
              (recur
                (reduce #(dissoc % %2) available (keys matches))
                (reduce merge-io collected (vals matches)))
              collected)))))))

(s/fdef discover-attrs
  :args (s/cat :indexes ::indexes :ctx (s/coll-of ::attribute))
  :ret ::io-map)

(defn reprocess-index
  "This will use the ::index-resolvers to re-build the index. You might need that if in development you changed some definitions
  and got in a dirty state somehow"
  [{::keys [index-resolvers]}]
  (reduce-kv add {} index-resolvers))

(defn data->shape
  "Helper function to transform a data into an output shape."
  [data]
  (if (map? data)
    (->> (reduce-kv
           (fn [out k v]
             (conj out
               (cond
                 (map? v)
                 {k (data->shape v)}

                 (sequential? v)
                 (let [shape (reduce
                               (fn [q x]
                                 (p/merge-queries q (data->shape x)))
                               []
                               v)]
                   (if (seq shape)
                     {k shape}
                     k))

                 :else
                 k)))
           []
           data)
         (sort-by #(if (map? %) (ffirst %) %))
         vec)))<|MERGE_RESOLUTION|>--- conflicted
+++ resolved
@@ -314,31 +314,18 @@
               (resolver-data env s)
               env      (assoc env ::resolver-data resolver)
               response (if cache?
-<<<<<<< HEAD
                          (p.async/throw-err
                            (p/cached env [s e]
                              (if (and batch? processing-sequence)
                                (let [items          (->> processing-sequence
                                                          (mapv #(entity-select-keys env % input))
-                                                         (filterv #(all-values-valid? % input)))
+                                                         (filterv #(all-values-valid? % input))
+                                                         (distinct))
                                      batch-result   (call-resolver env items)
                                      linked-results (zipmap items batch-result)]
                                  (cache-batch env s linked-results)
                                  (get linked-results e))
                                (call-resolver env e))))
-=======
-                         (p/cached env [s e]
-                           (if (and batch? processing-sequence)
-                             (let [items          (->> processing-sequence
-                                                       (mapv #(entity-select-keys env % input))
-                                                       (filterv #(all-values-valid? % input))
-                                                       (distinct))
-                                   batch-result   (call-resolver env items)
-                                   linked-results (zipmap items batch-result)]
-                               (cache-batch env s linked-results)
-                               (get linked-results e))
-                             (call-resolver env e)))
->>>>>>> 4e48b2e1
                          (call-resolver env e))
               env'     (get response ::env env)
               response (dissoc response ::env)]
