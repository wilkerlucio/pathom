(ns com.wsscode.pathom.core
  (:refer-clojure :exclude [ident?])
  #?(:cljs
     (:require-macros [com.wsscode.pathom.core]))
  (:require
    [clojure.spec.alpha :as s]
    [clojure.core.async :as async :refer [go <! >!]]
    [#?(:clj  com.wsscode.common.async-clj
        :cljs com.wsscode.common.async-cljs)
     :as casync
     :refer [go-catch <? let-chan chan? <?maybe <!maybe go-promise]]
    [com.wsscode.pathom.parser :as pp]
    [com.wsscode.pathom.misc :as p.misc]
    [clojure.set :as set]
    [clojure.walk :as walk]
    [edn-query-language.core :as eql]
    #?(:cljs [goog.object :as gobj])
    [com.wsscode.pathom.trace :as pt])
  #?(:clj
     (:import (clojure.lang IAtom IDeref))))

;; pathom core

(when p.misc/INCLUDE_SPECS
  (s/def ::env map?)
  (s/def ::attribute ::eql/property)

  (s/def ::reader-map (s/map-of keyword? ::reader))
  (s/def ::reader-seq (s/coll-of ::reader :kind vector? :into []))
  (s/def ::reader-fn fn?)

  (s/def ::optional? boolean?)

  (s/def ::reader
    (s/or :fn ::reader-fn
          :map ::reader-map
          :list ::reader-seq))

  (s/def ::process-reader
    (s/fspec :args (s/cat :reader ::reader)
      :ret ::reader))

  (s/def ::error
    (s/spec any?
      :gen #(s/gen #{(ex-info "Generated sample error" {:some "data"})})))

  (s/def ::errors (s/map-of vector? any?))

  (s/def ::errors* #(instance? IAtom %))

  (s/def ::entity any?)
  (s/def ::entity-key keyword?)

  (s/def ::fail-fast? boolean?)

  (s/def ::map-key-transform
    (s/fspec :args (s/cat :key any?)
      :ret string?))

  (s/def ::map-value-transform
    (s/fspec :args (s/cat :key any? :value any?)
      :ret any?))

  (s/def ::placeholder-prefixes set?)

  (s/def ::js-key-transform ::map-key-transform)

  (s/def ::js-value-transform ::map-value-transform)

  (s/def ::parser
    (s/fspec :args (s/cat :env map? :tx ::eql/query)
      :ret map?))

  (s/def ::wrap-read
    (s/fspec :args (s/cat :reader ::reader-fn)
      :ret ::reader-fn))

  (s/def ::wrap-parser
    (s/fspec :args (s/cat :parser ::parser)
      :ret ::parser))

  (s/def ::plugin (s/keys :opt [::wrap-read ::wrap-parser]))

  #_(s/def ::plugins
      (s/with-gen (s/coll-of ::plugin :kind vector?) #(s/gen #{[]})))

  (s/def ::parent-join-key (s/or :prop ::eql/property
                                 :ident ::eql/ident
                                 :call ::eql/mutation-key))
  (s/def ::parent-query ::eql/join-query)

  (s/def ::union-path
    (s/or :keyword ::eql/property
          :fn fn?))

  (s/def ::async-request-cache-ch-size pos-int?))

(def break-values #{::reader-error ::not-found})

;; SUPPORT FUNCTIONS

(defn ast-properties
  "Takes an AST and return a single set with all properties that appear in a query.

  Example:

  (-> [:foo {:bar [:baz]}] eql/query->ast pc/all-out-attributes)
  ; => #{:foo :bar :baz}"
  [{:keys [children]}]
  (reduce
    (fn [attrs {:keys [key children] :as node}]
      (cond-> (conj attrs key)
        children
        (into (ast-properties node))))
    #{}
    children))

(defn deep-merge [& xs]
  "Merges nested maps without overwriting existing keys."
  (if (every? #(or (map? %) (nil? %)) xs)
    (apply merge-with deep-merge xs)
    (last xs)))

(defn query->ast
  "Given a query expression convert it into an AST."
  [query-expr]
  (pp/query->ast query-expr))

(defn query->ast1
  "Call query->ast and return the first children."
  [query-expr]
  (-> (query->ast query-expr) :children first))

(defn ast->query [query-ast]
  "Given an AST convert it back into a query expression."
  (pp/ast->expr query-ast true))

(defn filter-ast [f ast]
  (->> ast
       (walk/prewalk
         (fn filter-ast-walk [x]
           (if (and (map? x)
                    (contains? x :children))
             (update x :children #(filterv f %))
             x)))))

(defn params
  "Get params from env, always returns a map."
  [env]
  (-> env :ast :params (or {})))

(defn update-attribute-param
  "Add attribute param, eg:

  ```
  (p/update-attribute-param :keyword assoc :foo \"bar\") => (:keyword {:foo \"bar\"})
  (p/update-attribute-param '(:keyword {:param \"prev\"}) assoc :foo \"bar\") => (:keyword {:foo \"bar\" :param \"prev\"})
  ```
  "
  [x f & args]
  (if (seq? x)
    (let [[k p] x]
      (list k (apply f p args)))

    (list x (apply f {} args))))

(defn optional-attribute [x]
  (assert (or (keyword? x) (list x)) "Optional value must be a keyword or a parameterized attribute")
  (update-attribute-param x assoc ::optional? true))

; alias for optional-attribute
(def ? optional-attribute)

(defn union-children?
  "Given an AST point, check if the children is a union query type."
  [ast]
  (= :union (some-> ast :children first :type)))

(defn read-from* [{:keys [ast] :as env} reader]
  (cond
    (map? reader) (let [k (:key ast)]
                    (if-let [[_ v] (find reader k)]
                      (read-from* env v)
                      ::continue))
    (vector? reader) (let [res (into [] (comp (map #(read-from* env %))
                                              (drop-while #(= % ::continue))
                                              (take 1))
                                     reader)]
                       (if (seq res)
                         (first res)
                         ::continue))
    (ifn? reader) (reader env)
    :else (throw (ex-info "Can't process reader" {:reader reader}))))

(defn read-from
  "Runs the read process for the reading, the reader can be a function, a vector or a map:

  function: will receive the environment as argument
  map: will dispatch from the ast key to a reader on the map value
  vector: will try to run each reader in sequence, when a reader returns ::p/continue it will try the next"
  [env reader]
  (let-chan [res (read-from* env reader)]
    (if (= res ::continue) ::not-found res)))

(defn native-map? [x]
  #?(:clj (or (= (type x) clojure.lang.PersistentArrayMap)
              (= (type x) clojure.lang.PersistentHashMap))
     :cljs (or (= (type x) cljs.core/PersistentArrayMap)
               (= (type x) cljs.core/PersistentHashMap))))

(defn transduce-maps
  "Walk the structure and transduce every map with xform."
  [xform input]
  (walk/prewalk
    (fn elide-items-walk [x]
      (if (native-map? x)
        (with-meta (into {} xform x) (meta x))
        x))
    input))

(defn transduce-children
  "Recursivelly transduce children on the AST, you can use this to apply filter/transformations
  on a whole AST. Each iteration of the transducer will get a single AST node to process.

  ```
  (->> [:a {:b [:c :d]} :e]
       (p/query->ast)
       (p/transduce-children (remove (comp #{:a :c} :key)))
       (p/ast->query))
  ; => [{:b [:d]} :e]
  ```"
  [xform {:keys [children] :as node}]
  (cond-> node
    (seq children)
    (update :children
      (fn [children]
        (into [] (comp xform (map #(transduce-children xform %))) children)))))

(defn elide-items
  "Removes any item on set item-set from the input"
  [item-set input]
  (with-meta
    (transduce-maps (remove (fn [[_ v]] (contains? item-set v))) input)
    (meta input)))

(defn elide-not-found
  "Convert all ::p/not-found values of maps to nil"
  [input]
  (elide-items #{::not-found} input))

(def focus-subquery pp/focus-subquery)

(defn atom? [x]
  #?(:clj  (instance? IDeref x)
     :cljs (satisfies? IDeref x)))

(defn normalize-atom [x] (if (atom? x) x (atom x)))

(def special-outputs #{::reader-error ::not-found})

(defn raw-entity
  [{::keys [entity-key] :as env}]
  (get env (or entity-key ::entity)))

(defn maybe-atom [x]
  (if (atom? x) (deref x) x))

(defn entity-value-merge
  "This is used for merging new parsed attributes from entity, works like regular merge but if the value from the right
  direction is not found, then the previous value will be kept."
  [x y]
  (if (identical? y ::not-found)
    x
    y))

(defn entity
  "Fetch the entity according to the ::entity-key. If the entity is an IAtom, it will be derefed.

  If a second argument is sent, calls the parser against current element to guarantee that some fields are loaded. This
  is useful when you need to ensure some values are loaded in order to fetch some more complex data. NOTE: When using
  this call with an explicit vector of attributes the parser will not be invoked for attributes that already exist in
  the current value of the current entity."
  ([env]
   (let [e (raw-entity env)]
     (maybe-atom e)))
  ([{:keys [parser] :as env} attributes]
   (let [e (entity env)]
     (let-chan [res (parser env (filterv (-> e keys set complement) attributes))]
       (if (map? res)
         (merge-with entity-value-merge e res)
         e)))))

(defn entity-attr
  "Helper function to fetch a single attribute from current entity."
  ([env attr]
   (let-chan [e (entity env [attr])]
     (get e attr)))
  ([env attr default]
   (let-chan [e (entity env [attr])]
     (let [x (get e attr)]
       (if (#{nil ::not-found} x)
         default
         x)))))

(defn entity! [{::keys [path] :as env} attributes]
  (let-chan [e (entity env attributes)]
    (let [missing (set/difference (set attributes)
                                  (set (keys (elide-not-found e))))]
      (if (seq missing)
        (throw (ex-info (str "Entity attributes " (pr-str missing) " could not be realized")
                 {::entity             e
                  ::path               path
                  ::missing-attributes missing})))
      e)))

(defn entity-attr!
  "Like entity-attr. Raises an exception if the property can't be retrieved."
  [env attr]
  (let-chan [e (entity! env [attr])]
    (get e attr)))

(defn swap-entity!
  "Helper to swap the current entity value."
  [env fn & args]
  (let [e (raw-entity env)]
    (if (atom? e)
      (apply swap! e fn args)
      (apply fn e args))))

(defn update-child
  "Given an AST, find the child with a given key and run update against it."
  [ast key & args]
  (if-let [idx (some->> (:children ast)
                        (map-indexed vector)
                        (filter (comp #{key} :key second))
                        ffirst)]
    (apply update-in ast [:children idx] args)
    ast))

(defn update-recursive-depth
  "Given an AST, find the child with a given key and run update against it."
  [ast key & args]
  (if-let [idx (some->> (:children ast)
                        (map-indexed vector)
                        (filter (comp #(and (= key (:key %))
                                            (pos-int? (:query %))) second))
                        ffirst)]
    (apply update-in ast [:children idx :query] args)
    ast))

(defn remove-query-wildcard [query]
  (into (with-meta [] (meta query)) (remove #{'*}) query))

(defn default-union-path [{:keys [query] :as env}]
  (let [e (entity env)]
    (if-let [path (some->> (keys query)
                           (filter #(contains? e %))
                           first)]
      path)))

(defn join
  "Runs a parser with current sub-query. When run with an `entity` argument, that entity is set as the new environment
   value of `::entity`, and the subquery is parsered with that new environment. When run without an `entity` it
   parses the current subquery in the context of whatever entity was already in `::entity` of the env."
  ([entity {:keys [ast query] ::keys [entity-key] :as env}]
   (if (atom? entity)
     (if (::env @entity)
       (do
         (swap! entity dissoc ::env)
         (join (assoc (get @entity ::env)
                 :ast ast
                 :query query
                 entity-key entity)))
       (join (assoc env entity-key entity)))
     (if (::env entity)
       (join (assoc (get entity ::env)
               :ast ast
               :query query
               entity-key (atom (dissoc entity ::env))))
       (join (assoc env entity-key (atom entity))))))
  ([{:keys  [parser ast query]
     ::keys [union-path parent-query processing-sequence placeholder-prefixes]
     :as    env}]
   (let [e            (entity env)
         placeholder? (contains? (or placeholder-prefixes #{}) (some-> (:dispatch-key ast) namespace))
         query        (if (union-children? ast)
                        (let [union-path (or union-path default-union-path)
                              path       (cond
                                           (fn? union-path) (union-path env)
                                           (keyword? union-path) (get (entity! env [union-path]) union-path))]
                          (or (get query path) ::blank-union))
                        query)
         env'         (-> env
                          (assoc ::parent-query query
                                 ::parent-join-key (:key ast))
                          (cond-> (not placeholder?)
                            (dissoc ::pp/waiting ::pp/key-watchers)))
         env'         (if processing-sequence
                        (if (and (::stop-sequence? (meta processing-sequence))
                                 (not placeholder?))
                          (dissoc env' ::processing-sequence)
                          (update env' ::processing-sequence vary-meta assoc ::stop-sequence? true))
                        env')]
     (cond
       (= ::blank-union query)
       {}

       (nil? query) e

       (nat-int? query)
       (if (zero? query)
         nil
         (let [parent-query' (-> (query->ast parent-query)
                                 (update-recursive-depth (:key ast) dec)
                                 (ast->query))]
           (parser (assoc env' ::parent-query parent-query') (remove-query-wildcard parent-query'))))

       (some #{'*} query)
       (let-chan [computed-e (parser env' (remove-query-wildcard query))]
         (merge (entity env') computed-e))

       :else
       (parser env' query)))))

(defn join-seq-parallel [{:keys  [query]
                          ::keys [entity-path-cache]
                          :as    env} coll]
  (if (seq coll)
    (go-catch
      (pt/tracing env {::pt/event ::parallel-sequence-loop
                       ::pt/style {:fill    "#e0e3a4"
                                   :opacity "0.8"}}
        (let [ast            (eql/query->ast query)
              check-ast-opt? (every? #(not (:children %)) (:children ast))
              join-item      (fn join-item [env entity]
                               (or (and
                                     check-ast-opt?
                                     (reduce
                                       (fn [ent {:keys [key params]}]
                                         (if-let [[_ v] (find entity key)]
                                           (assoc ent (get params :pathom/as key) v)
                                           (reduced nil)))
                                       {}
                                       (:children ast)))
                                   (join entity env)))
              env            (assoc env ::processing-sequence coll)
              [head & tail] coll
              first-res      (<?maybe (join-item (update env ::path conj 0) head))
              from-chan      (async/chan 10)
              out-chan       (async/chan 10)]
          (async/onto-chan from-chan (map vector tail (range)))
          (async/pipeline-async 10
            out-chan
            (fn join-seq-pipeline [[ent i] res-ch]
              (go
                (let [{::keys [path] :as env'} (update env ::path conj (inc i))
                      ent (merge (get @entity-path-cache path {}) ent)
                      res (<!maybe (join-item env' ent))]
                  (>! res-ch res)
                  (async/close! res-ch))))
            from-chan)
          (<! (async/into [first-res] out-chan)))))
    []))

(defn join-seq
  "Runs the current subquery against the items of the given collection."
  [{::pp/keys [parallel?] :as env} coll]
  (pt/trace env {::pt/event ::join-seq ::seq-count (count coll)})
  (if parallel?
    (join-seq-parallel env coll)
    (letfn [(join-item [ent out]
              (join ent (-> env
                            (assoc ::processing-sequence coll)
                            (update ::path conj (count out)))))]
      (loop [out []
             [ent & tail] coll]
        (if ent
          (let [res (join-item ent out)]
            (if (chan? res)
              (go-catch
                (loop [out [(<? res)]
                       [ent & tail] tail]
                  (if ent
                    (recur
                      (conj out (<? (join-item ent out)))
                      tail)
                    out)))
              (recur (conj out res) tail)))
          out)))))

(defn ident? [x]
  (and (vector? x)
       (keyword? (first x))
       (= 2 (count x))))

(defn ident-key* [key]
  (if (vector? key) (first key)))

(defn ident-key
  "The first element of an ident."
  [{:keys [ast]}]
  (let [key (some-> ast :key)]
    (if (vector? key) (first key))))

(defn ident-value* [key]
  (if (vector? key) (second key)))

(defn ident-value
  "The second element of an ident"
  [{:keys [ast]}]
  (let [key (some-> ast :key)]
    (if (sequential? key) (second key))))

(defn elide-ast-nodes
  "Remove items from a query (AST) that have a key listed in the elision-set"
  [{:keys [key union-key] :as ast} elision-set]
  (let [union-elision? (contains? elision-set union-key)]
    (when-not (or union-elision? (contains? elision-set key))
      (update ast :children (fn [c] (if c (vec (keep #(elide-ast-nodes % elision-set) c))))))))

(defn normalize-env [{:keys [ast] :as env}]
  (cond-> (update env ::path (fnil conj []) (:key ast))
    (nil? (::entity-key env)) (assoc ::entity-key ::entity)))

(defn merge-queries* [qa qb]
  (reduce (fn [ast {:keys [key type params] :as item-b}]
            (if-let [[idx item] (->> ast :children
                                     (keep-indexed #(if (-> %2 :key (= key)) [%1 %2]))
                                     first)]
              (cond
                (or (= :join (:type item) type)
                    (= :prop (:type item) type))
                (if (= (:params item) params)
                  (update-in ast [:children idx] merge-queries* item-b)
                  (reduced nil))

                (and (= :prop (:type item))
                     (= :join type))
                (assoc-in ast [:children idx] item-b)

                (= :call type)
                (reduced nil)

                :else ast)
              (update ast :children conj item-b)))
          qa
          (:children qb)))

(defn merge-queries [qa qb]
  (some-> (merge-queries* (query->ast qa) (query->ast qb))
          (ast->query)))

(defn normalize-query-variables
  "Converts ident values and param values to ::p/var."
  [query]
  (->> (query->ast query)
       (transduce-children
         (map (fn [x]
                (cond-> x
                  (ident? (:key x))
                  (assoc :key [(first (:key x)) ::var])

                  (:params x)
                  (update :params #(into {} (map (fn [[k _]] [k ::var])) %))))))
       (ast->query)))

(defn query-id
  "Generates a consistent hash from the query. The query first goes to a process to remove any
  variables from idents and params, then we get the Clojure hash of it. You can use this to save
  information about a query that can be used to correlate with the query later."
  [query]
  (hash (normalize-query-variables query)))

;; DISPATCH HELPERS

(defn key-dispatch [{:keys [ast]}]
  (:key ast))

(defn entity-dispatch
  "Dispatch on the first element (type) of an incoming ident."
  [{:keys [ast]}]
  (if (vector? (:key ast))
    (first (:key ast))))

;; NODE HELPERS

(defn env-placeholder-reader
  "Produces a reader that will respond to any keyword whose namespace
  is in the set `(::placeholder-prefixes env)`. The join node logical
  level stays the same as the parent where the placeholder node is
  requested."
  [{::keys [placeholder-prefixes] :as env}]
  (assert placeholder-prefixes "To use env-placeholder-reader please add ::p/placeholder-prefixes to your environment.")
  (if (contains? placeholder-prefixes (namespace (:dispatch-key (:ast env))))
    (join env)
    ::continue))

(defn lift-placeholders
  "This will lift the queries from placeholders to the same level of the query, as if there was not placeholders in it."
  [{::keys [placeholder-prefixes]} query]
  (let [ast  (query->ast query)
        ast' (walk/postwalk
               (fn [x]
                 (if-let [children (:children x)]
                   (let [{placeholders true
                          regular      false} (group-by #(and (= :join (:type %))
                                                              (contains? placeholder-prefixes
                                                                (namespace (:dispatch-key %)))) children)]
                     (as-> (assoc x :children (or regular [])) <>
                           (reduce merge-queries* <> placeholders)))
                   x))
               ast)]
    (ast->query ast')))

;; BUILT-IN READERS

(defn map-reader
  "Map reader will try to find the ast key on the current entity and output it. When the value is a map and a
  sub query is present, it will apply the sub query on that value (recursively). When the value is a sequence,
  map-reader will do a join on each of the items (and apply sub queries if it's present and values are maps.

  Map-reader will defer the read when the key is not present at entity."
  [{:keys [ast query] :as env}]
  (let [entity (entity env)]
    (if (contains? entity (:key ast))
      (let [v (get entity (:key ast))]
        (if (sequential? v)
          (if (and query (not (::final (meta v))))
            (join-seq env v)
            v)
          (if (and (map? v) query (not (::final (meta v))))
            (join v env)
            v)))
      ::continue)))

(defn map-reader*
  "Like map-reader, but it has extra options (read from the environment):
  map-key-transform: (fn [key]) will transform the key on the AST before trying to match with entity key
  map-value-transform: (fn [key value]) will transform the output value after reading from the entity.

  The reason to have a separated reader is so the plain version (map-reader) can be faster by avoiding checking
  the presence of transform functions."
  [{::keys [map-key-transform map-value-transform]}]
  (fn [{:keys  [ast query]
        ::keys [entity-key]
        :as    env}]
    (let [key    (cond-> (:key ast) map-key-transform map-key-transform)
          entity (entity env)]
      (if (contains? entity key)
        (let [v (get entity key)]
          (if (sequential? v)
            (if query
              (join-seq env v)
              v)
            (if (and (map? v) query)
              (join (assoc env entity-key v))
              (cond->> v
                map-value-transform
                (map-value-transform (:key ast))))))
        ::continue))))

#?(:cljs
   (defn js-obj-reader
     "Like map-reader*, but handles plain Javascript objects instead of Clojure maps."
     [{:keys  [query ast]
       ::keys [js-key-transform js-value-transform entity-key]
       :as    env
       :or    {js-key-transform   name
               js-value-transform (fn [_ v] v)}}]
     (let [js-key (js-key-transform (:key ast))
           entity (entity env)]
       (if (gobj/containsKey entity js-key)
         (let [v (gobj/get entity js-key)]
           (if (js/Array.isArray v)
             (if query
               (join-seq env (array-seq v))
               v)
             (if (and query (= (type v) js/Object))
               (join (assoc env entity-key v))
               (js-value-transform (:key ast) v))))
         ::continue))))

(defn ident-join-reader
  "This reader will join on any ident join, the entity for the join will be a map containing the same
  key and value expressed on the ident, eg: [{[:id 123] [:id]}], the join entry will be {:id 123}."
  [env]
  (if-let [key (ident-key env)]
    (join {key (ident-value env)} env)
    ::continue))

;; PLUGINS

; Helpers

(defn pre-process-parser-plugin
  "Helper to create a plugin that can view/modify the env/tx of a top-level request.
  f - (fn [{:keys [env tx]}] {:env new-env :tx new-tx})
  If the function returns no env or tx, then the parser will not be called (aborts the parse)"
  [f]
  {::wrap-parser
   (fn transform-parser-out-plugin-external [parser]
     (fn transform-parser-out-plugin-internal [env tx]
       (let [{:keys [env tx]} (f {:env env :tx tx})]
         (if (and (map? env) (seq tx))
           (parser env tx)
           {}))))})

(defn post-process-parser-plugin
  "Helper to create a plugin to work on the parser output. `f` will run once with the parser final result."
  [f]
  {::wrap-parser
   (fn transform-parser-out-plugin-external [parser]
     (fn transform-parser-out-plugin-internal [env tx]
       (let-chan [res (parser env tx)]
         (f res))))})

(def elide-special-outputs-plugin
  (post-process-parser-plugin (partial elide-items special-outputs)))

; Exception

(defn error-message [err]
  #?(:clj  (.getMessage err)
     :cljs (.-message err)))

(defn error-str [err]
  #?(:clj
     (let [msg  (.getMessage err)
           data (ex-data err)]
       (cond-> (str (type err))
         msg (str ": " msg)
         data (str " - " (pr-str data))))

     :cljs
     (let [msg  (.-message err)
           data (ex-data err)]
       (cond-> msg
         data (str " - " (pr-str data))))))

(defn update-action
  "Helper function to update a mutation action."
  [m f]
  (if (contains? m :action)
    (update m :action f)
    m))

(defn process-error [{::keys [process-error] :as env} e]
  (if process-error (process-error env e)
                    (error-str e)))

(defn add-error [{::keys [errors* path] :as env} e]
  (when errors*
    (swap! errors* assoc path (process-error env e)))
  ::reader-error)

(defn wrap-handle-exception [reader]
  (fn wrap-handle-exception-internal
    [{::keys [fail-fast?] :as env}]
    (if fail-fast?
      (reader env)
      (try
        (let [x (reader env)]
          (if (chan? x)
            (go
              (try
                (<? x)
                (catch #?(:clj Throwable :cljs :default) e
                  (add-error env e))))
            x))
        (catch #?(:clj Throwable :cljs :default) e
          (add-error env e))))))

(defn wrap-mutate-handle-exception [mutate]
  (fn wrap-mutate-handle-exception-internal
    [{::keys [process-error fail-fast?] :as env} k p]
    (if fail-fast?
      (mutate env k p)
      (try
        (update-action (mutate env k p)
          (fn [action]
            (fn []
              (try
                (let [res (action)]
                  (if (chan? res)
                    (go
                      (try
                        (<? res)
                        (catch #?(:clj Throwable :cljs :default) e
                          (if process-error (process-error env e)
                                            {::reader-error (error-str e)}))))
                    res))
                (catch #?(:clj Throwable :cljs :default) e
                  (if process-error (process-error env e)
                                    {::reader-error (error-str e)}))))))
        (catch #?(:clj Throwable :cljs :default) e
          {:action
           (fn []
             (if process-error (process-error env e)
                               {::reader-error (error-str e)}))})))))

(defn wrap-parser-exception [parser]
  (fn wrap-parser-exception-internal [env tx]
    (let [errors (atom {})]
      (let-chan [res (parser (assoc env ::errors* errors) tx)]
        (cond-> res
          (seq @errors) (assoc ::errors @errors))))))

(def error-handler-plugin
  {::wrap-read   wrap-handle-exception
   ::wrap-parser wrap-parser-exception
   ::wrap-mutate wrap-mutate-handle-exception})

(def trace-plugin pt/trace-plugin)

(defn collapse-error-path [m path]
  "Reduces the error path to the last available nesting on the map m."
  (vec
    (loop [path' path]
      (if (zero? (count path'))
        (take 1 path)
        (if (get-in m path')
          path'
          (recur (butlast path')))))))

(defn raise-errors [data]
  "Extract errors from the data root and inject those in the same level where
   the error item is present. For example:

   {:query {:item :com.wsscode.pathom/reader-error}
    :com.wsscode.pathom.core/errors
    {[:query :item] {:error \"some error\"}}}

   Is turned into:

   {:query {:item :com.wsscode.pathom/reader-error
            :com.wsscode.pathom.core/errors {:item {:error \"some error\"}}}

   This makes easier to reach for the error when rendering the UI."
  (reduce
    (fn [m [path err]]
      (if (= ::reader-error (get-in m path))
        (let [path' (concat (butlast path) [:com.wsscode.pathom.core/errors (last path)])]
          (assoc-in m path' err))
        m))
    (dissoc data :com.wsscode.pathom.core/errors)
    (get data :com.wsscode.pathom.core/errors)))

(defn raise-response
  "Mutations running through a parser all come back in a map like this {'my/mutation {:result {...}}}. This function
  converts that to {'my/mutation {...}}. Copied from fulcro.server."
  [resp]
  (walk/prewalk
    (fn [x]
      (if (map? x)
        (reduce (fn [acc [k v]]
                  (if (and (symbol? k) (not (nil? (:result v))))
                    (assoc acc k (:result v))
                    (assoc acc k v)))
                {} x)
        x))
    resp))

(def raise-mutation-result-plugin
  {::wrap-parser
   (fn raise-mutation-result-wrap-parser [parser]
     (fn raise-mutation-result-wrap-internal [env tx]
       (raise-response (parser env tx))))})

; Enviroment

(defn env-plugin [extra-env]
  {::wrap-parser (fn env-plugin-wrap-parser [parser]
                   (fn env-plugin-wrap-internal [env tx]
                     (parser (merge extra-env env) tx)))})

(defn env-wrap-plugin
  "This plugin receives a function that will be called to wrap the current
  enviroment each time the main parser is called (parser level)."
  [extra-env-wrapper]
  {::wrap-parser (fn env-wrap-wrap-parser [parser]
                   (fn env-wrap-wrap-internal [env tx]
                     (parser (extra-env-wrapper env) tx)))})

; Request cache

(def request-cache-plugin
  "DEPRECATED not required anymore, this was integrated in the main engine."
  {})

(defn cached* [env key body-fn]
  (if-let [cache (get env ::request-cache)]
    (if-let [[_ hit] (find @cache key)]
      (do (pt/trace env {::pt/event ::cache-hit ::cache-key key})
          (casync/throw-err hit))
      (do
        (pt/trace env {::pt/event ::cache-miss ::cache-key key})
        (let-chan [hit (try
                         (body-fn)
                         (catch #?(:clj Throwable :cljs :default) e
                           (swap! cache assoc key e)
                           (throw e)))]
          (swap! cache assoc key hit)
          hit)))
    (body-fn)))

(defmacro cached [env key body]
  `(cached* ~env ~key (fn [] ~body)))

(defn cached-async* [env key f]
  (if-let [cache (get env ::request-cache)]
    (do
      (swap! cache update key
        (fn [x]
          (if x
            (do
              (pt/trace env {::pt/event ::cache-hit ::cache-key key})
              x)
            (do
              (pt/trace env {::pt/event ::cache-miss ::cache-key key})
              (go-promise (<!maybe (f)))))))

      (get @cache key))
    (go-promise (<!maybe (f)))))

(defn cached-async [{::keys [async-request-cache-ch request-cache] :as env} key f]
  (if async-request-cache-ch
    (if (contains? @request-cache key)
      (get @request-cache key)
      (let [out (async/promise-chan)]
        (async/put! async-request-cache-ch [env key f out])
        (go-promise (-> out <! <!))))
    (cached-async* env key f)))

(defn request-cache-async-loop [ch]
  (go
    (loop []
      (when-let [[env key f out] (<! ch)]
        (>! out (cached-async* env key f))
        (recur)))))

(defn cache-hit [{::keys [request-cache] :as env} key value]
  (pt/trace env {::pt/event ::cache-miss ::cache-key key})
  (swap! request-cache assoc key value)
  value)

(defn cache-contains? [{::keys [request-cache]} key]
  (contains? @request-cache key))

(defn cache-read [{::keys [request-cache]} key]
  (get @request-cache key))

;; PARSER READER

(defn wrap-add-path [reader]
  (fn [{:keys [ast] :as env}]
    (reader (update env ::path (fnil conj []) (:key ast)))))

(defn group-plugins-by-action [plugins]
  (reduce
    (fn [g p]
      (reduce
        (fn [g [k v]]
          (update g k (fnil conj []) v))
        g
        p))
    {}
    plugins))

(defn wrap-normalize-env
  ([parser] (wrap-normalize-env parser []))
  ([parser plugins]
   (fn wrap-normalize-env-internal
     ([env tx] (wrap-normalize-env-internal env tx nil))
     ([env tx target]
      (parser
        (merge
          {::entity            (atom {})
           ::request-cache     (atom {})
           ::entity-key        ::entity
           ::entity-path-cache (atom {})
           ::parent-query      tx}
          env
          {::plugin-actions (group-plugins-by-action plugins)
           ::plugins        plugins
           :target          target})
        tx)))))

(defn wrap-parallel-setup [parser]
  (fn wrap-async-done-signal-internal [env tx]
    (let [signal (atom false)]
      (let-chan [res (parser (assoc env ::pp/done-signal* signal ::pp/active-paths (atom #{}) ::path []) tx)]
        (reset! signal true)
        res))))

(defn wrap-setup-async-cache [parser]
  (fn wrap-setup-async-cache-internal [env tx]
    (let [async-cache-ch (async/chan (get env ::async-request-cache-ch-size 1024))]
      (request-cache-async-loop async-cache-ch)
      (let-chan [res (parser (assoc env ::async-request-cache-ch async-cache-ch) tx)]
        (async/close! async-cache-ch)
        res))))

(defn wrap-reduce-params [reader]
  (fn
    ([env] {:value (reader env)})
    ([env _ _] {:value (reader env)})))

(defn pathom-read' [{::keys [reader] :as env}]
  (read-from env reader))

(defn apply-plugins [v plugins key & params]
  (reduce (fn [x plugin]
            (let [f (get plugin key)]
              (if f (apply f x params) x)))
          v plugins))

(defn exec-plugin-actions [env key v & args]
  (let [plugins     (get-in env [::plugin-actions key] [])
        augmented-v (reduce (fn [x f] (f x)) v plugins)]
    (apply augmented-v args)))

(defn easy-plugins [{::keys [plugins env]}]
  (cond->> plugins
    (fn? env)
    (into [(env-wrap-plugin env)])

    (map? env)
    (into [(env-plugin env)])))

(defn settings-mutation [settings]
  (or (::mutate settings) (:mutate settings)))

(defn parser
  "Create a new pathom serial parser, this parser is capable of waiting for core.async
  to continue processing, allowing async operations to happen during the parsing.

  Options to tune the parser:

  ::p/env - Use this key to provide a default environment for the parser. This is a sugar
  to use the p/env-plugin.

  ::p/mutate - A mutate function that will be called to run mutations, this function
  must have the signature: (mutate env key params)

  ::p/plugins - A vector with plugins."
  [settings]
  (let [plugins (easy-plugins settings)
        mutate  (settings-mutation settings)]
    (-> (pp/parser {:read   (-> pathom-read'
                                (apply-plugins plugins ::wrap-read)
                                wrap-add-path)
                    :mutate (if mutate (apply-plugins mutate plugins ::wrap-mutate))})
        (apply-plugins plugins ::wrap-parser)
        (apply-plugins plugins ::wrap-parser2 settings)
        (wrap-normalize-env plugins))))

(defn async-parser
  "Create a new pathom async parser, this parser is serial and capable of waiting for core.async
  to continue processing, allowing async operations to happen during the parsing.

  Options to tune the parser:

  ::p/env - Use this key to provide a default environment for the parser. This is a sugar
  to use the p/env-plugin.

  ::p/mutate - A mutate function that will be called to run mutations, this function
  must have the signature: (mutate env key params)

  ::p/plugins - A vector with plugins."
  [settings]
  (let [plugins (easy-plugins settings)
        mutate  (settings-mutation settings)]
    (-> (pp/async-parser {:read   (-> pathom-read'
                                      (apply-plugins plugins ::wrap-read)
                                      wrap-add-path)
                          :mutate (if mutate (apply-plugins mutate plugins ::wrap-mutate))})
        (apply-plugins plugins ::wrap-parser)
        (apply-plugins plugins ::wrap-parser2 settings)
        (wrap-setup-async-cache)
        (wrap-normalize-env plugins))))

(defn parallel-parser
  "Create a new pathom parallel parser, this parser is capable of coordinating parallel
  data fetch. This also works as an async parser and will handle core async channels
  properly.

  Options to tune the parser:

  ::p/env - Use this key to provide a default environment for the parser. This is a sugar
  to use the p/env-plugin.

  ::p/mutate - A mutate function that will be called to run mutations, this function
  must have the signature: (mutate env key params)

  ::p/plugins - A vector with plugins.

  ::p/async-request-cache-ch-size - Pathom uses internally a queue to avoid concurrency
  issues with concurrency, each request gets its own channel, so you can consider this
  size needs to accommodate the max parallelism for a single query. Default: 1024
<<<<<<< HEAD
=======

  ::pp/external-wait-ignore-timeout - Sometimes external waits get stuck because a concurrency
  problem, this timeout will ignore external waits after some time so the request can
  go on. Default: 3000
>>>>>>> d157ba98

  ::pp/max-key-iterations - there is a loop that happens when processing attributes in
  parallel, this loop will cause multiple iterations to happen in order for a single
  attribute to be processed, but in some conditions this loop can go indefinitely, to
  prevent this situation this option allows to control the max number of iterations, after
  that it will give up on processing that attribute. Default: 10

  ::pp/key-process-timeout - Max time allowed to run the full query. This is a cascading
  timeout, the first level will have the total amount. Default: 60000

  ::pp/processing-recheck-timer - Periodic time to run a checker to verify no parts are
  stuck during the processing, when nil the feature is disabled. Default: nil"
  [settings]
  (let [plugins (easy-plugins settings)
        mutate  (settings-mutation settings)]
    (-> (pp/parallel-parser {:read      (-> pathom-read'
                                            (apply-plugins plugins ::wrap-read)
                                            wrap-add-path)
                             :mutate    (if mutate (apply-plugins mutate plugins ::wrap-mutate))
                             :add-error add-error})
        (apply-plugins plugins ::wrap-parser)
        (apply-plugins plugins ::wrap-parser2 settings)
        (wrap-parallel-setup)
        (wrap-setup-async-cache)
        (wrap-normalize-env plugins))))

;; convenient helpers

(def #^{:arglists '([map selection])}
  map-select
  "Starting from a map, do a EQL selection on that map. Think of this function as
  a power up version of select-keys, but supporting nested selections and placeholders
  using the default `>` namespace.

  Example:
  (p/map-select {:foo \"bar\" :deep {:a 1 :b 2}} [{:deep [:a]}])
  => {:deep {:a 1}}"
  (let [parser (parser {::env     {::reader               [map-reader env-placeholder-reader]
                                   ::placeholder-prefixes #{">"}}
                        ::plugins [elide-special-outputs-plugin]})]
    (fn [map selection]
      (parser {::entity map} selection))))

;;;; DEPRECATED

;; old names for join and join-seq
(def continue join)
(def continue-seq join-seq)

(defn placeholder-reader
  "DEPRECATED: use env-placeholder-reader instead.

  Produces a reader that will respond to any keyword with the namespace ns. The join node logical level stays the same
  as the parent where the placeholder node is requested."
  ([]
   (placeholder-reader ">"))
  ([ns]
   (fn [{:keys [ast] :as env}]
     (if (= ns (namespace (:dispatch-key ast)))
       (join env)
       ::continue))))

; keep old name for compatibility
(def placeholder-node placeholder-reader)

(defn pathom-read
  "DEPRECATED: use p/parser to create your parser"
  [{::keys [reader process-reader] :as env} _ _]
  {:value
   (let [env (normalize-env env)]
     (read-from env (if process-reader (process-reader reader) reader)))})

(defn ast-key-id
  "DEPRECATED: use ident-value instead"
  [ast]
  (let [key (some-> ast :key)]
    (if (sequential? key) (second key))))

(defn ensure-attrs [env attributes]
  "DEPRECATED: use p/entity
  Runs the parser against current element to garantee that some fields are loaded.
  This is useful when you need to ensure some values are loaded in order to fetch some
  more complex data."
  (entity env attributes))

(when p.misc/INCLUDE_SPECS
  (s/fdef query->ast
    :args (s/cat :query (s/nilable ::eql/query))
    :ret :edn-query-language.ast/root)

  (s/fdef query->ast1
    :args (s/cat :query ::eql/query)
    :ret :edn-query-language.ast/root)

  (s/fdef ast->query
    :args (s/cat :ast :edn-query-language.ast/node)
    :ret :edn-query-language.ast/root)

  (s/fdef entity
    :args (s/cat :env ::env :attributes (s/? (s/coll-of ::attribute)))
    :ret (s/nilable ::entity))

  (s/fdef entity-attr
    :args (s/cat :env ::env :attribute ::attribute :default (s/? any?))
    :ret any?)

  (s/fdef entity!
    :args (s/cat :env ::env :attributes (s/? (s/coll-of ::attribute)))
    :ret (s/nilable ::entity))

  (s/fdef entity-attr!
    :args (s/cat :env ::env :attribute ::attribute)
    :ret any?)

  (s/fdef swap-entity!
    :args (s/cat :env ::env :fn fn? :args (s/* any?))
    :ret any?)

  (s/fdef collapse-error-path
    :args (s/cat :m map? :path vector?)
    :ret vector?)

  (s/fdef raise-errors
    :args (s/cat :data (s/keys :opt [::errors]))
    :ret map?))<|MERGE_RESOLUTION|>--- conflicted
+++ resolved
@@ -1097,13 +1097,10 @@
   ::p/async-request-cache-ch-size - Pathom uses internally a queue to avoid concurrency
   issues with concurrency, each request gets its own channel, so you can consider this
   size needs to accommodate the max parallelism for a single query. Default: 1024
-<<<<<<< HEAD
-=======
 
   ::pp/external-wait-ignore-timeout - Sometimes external waits get stuck because a concurrency
   problem, this timeout will ignore external waits after some time so the request can
   go on. Default: 3000
->>>>>>> d157ba98
 
   ::pp/max-key-iterations - there is a loop that happens when processing attributes in
   parallel, this loop will cause multiple iterations to happen in order for a single
